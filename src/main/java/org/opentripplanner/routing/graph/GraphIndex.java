--- conflicted
+++ resolved
@@ -133,12 +133,9 @@
         for (Route route : patternsForRoute.asMap().keySet()) {
             routeForId.put(route.getId(), route);
         }
-<<<<<<< HEAD
         // FIXME This will overwrite any parent station information
-=======
         // Maybe do this in initializeProfileTransfers lazy init method.
         stopClusterSpatialIndex = new HashGrid<StopCluster>();
->>>>>>> 2fd05f8e
         for (StopCluster cluster : StopCluster.clusterStops(this)) {
             stopClusterForId.put(cluster.id, cluster);
             stopClusterSpatialIndex.put(new Coordinate(cluster.lon, cluster.lat), cluster);
