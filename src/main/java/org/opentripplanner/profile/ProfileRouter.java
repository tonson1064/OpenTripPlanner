package org.opentripplanner.profile;

import com.google.common.collect.ArrayListMultimap;
import com.google.common.collect.Lists;
import com.google.common.collect.Maps;
import com.google.common.collect.Multimap;
import com.google.common.collect.Ordering;
import com.google.common.collect.Sets;
import com.google.common.collect.TreeMultimap;
import org.onebusaway.gtfs.model.AgencyAndId;
import org.onebusaway.gtfs.model.Stop;
import org.opentripplanner.analyst.TimeSurface;
import org.opentripplanner.api.resource.SimpleIsochrone;
import org.opentripplanner.common.model.GenericLocation;
import org.opentripplanner.common.model.P2;
import org.opentripplanner.common.pqueue.BinHeap;
import org.opentripplanner.routing.algorithm.GenericAStar;
import org.opentripplanner.routing.algorithm.TraverseVisitor;
import org.opentripplanner.routing.algorithm.strategies.InterleavedBidirectionalHeuristic;
import org.opentripplanner.routing.core.RoutingContext;
import org.opentripplanner.routing.core.RoutingRequest;
import org.opentripplanner.routing.core.State;
import org.opentripplanner.routing.core.TraverseMode;
import org.opentripplanner.routing.edgetype.TripPattern;
import org.opentripplanner.routing.graph.Edge;
import org.opentripplanner.routing.graph.Graph;
import org.opentripplanner.routing.graph.Vertex;
import org.opentripplanner.routing.spt.ShortestPathTree;
import org.opentripplanner.routing.vertextype.TransitStop;
import org.slf4j.Logger;
import org.slf4j.LoggerFactory;

import java.util.Arrays;
import java.util.Collection;
import java.util.Iterator;
import java.util.List;
import java.util.Map;
import java.util.Map.Entry;
import java.util.Set;

public class ProfileRouter {

    private static final Logger LOG = LoggerFactory.getLogger(ProfileRouter.class);

    /* Search configuration constants */
    public static final int SLACK = 60; // in seconds, time required to catch a transit vehicle
    private static final int TIMEOUT = 10; // in seconds, maximum computation time
    public static final int MAX_DURATION = 90 * 60; // in seconds, the longest we want to travel
    private static final int MAX_RIDES = 3; // maximum number of boardings in a trip
    private static final int MIN_DRIVE_TIME = 10 * 60; // in seconds
    private static final List<TraverseMode> ACCESS_MODES =
            Lists.newArrayList(TraverseMode.WALK, TraverseMode.BICYCLE, TraverseMode.CAR);
    private static final List<TraverseMode> EGRESS_MODES =
            Lists.newArrayList(TraverseMode.WALK);

    public final Graph graph;
    public final ProfileRequest request;

    public ProfileRouter(Graph graph, ProfileRequest request) {
        this.graph = graph;
        this.request = request;
    }

    /* Search state */
    Multimap<StopCluster, StopAtDistance> fromStopPaths, toStopPaths; // ways to reach each origin or dest stop cluster
    List<RoutingContext> routingContexts = Lists.newArrayList();

    /* Analyst: time bounds for each vertex */
    public int[] mins, maxs;
    public TimeSurface minSurface, maxSurface;

    // while finding direct paths:
    // if dist < M meters OR we don't yet have N stations: record station
    Collection<StopAtDistance> directPaths = Lists.newArrayList(); // ways to reach the destination without transit
    Multimap<StopCluster, Ride> retainedRides = ArrayListMultimap.create(); // the rides arriving at each stop that are worth continuing to explore.
    BinHeap<Ride> queue = new BinHeap<Ride>(); // rides to be explored, prioritized by minumum travel time
    // TODO rename fromStopsByPattern
    Map<TripPattern, StopAtDistance> fromStops, toStops;
    TimeWindow window; // filters trips used by time of day and service schedule

    /** @return true if the given stop cluster has at least one transfer coming from the given pattern. */
    private boolean hasTransfers(StopCluster stopCluster, TripPattern pattern) {
        for (ProfileTransfer tr : graph.index.transfersFromStopCluster.get(stopCluster)) {
            if (tr.tp1 == pattern) return true;
        }
        return false;
    }

    /* Maybe don't even try to accumulate stats and weights on the fly, just enumerate options. */
    /* TODO Or actually use a priority queue based on the min time. */

    public ProfileResponse route () {

        // Lazy-initialize profile transfers (before setting timeouts, since this is slow)
        if (graph.index.transfersFromStopCluster == null) {
            graph.index.initializeProfileTransfers();
        }
        // Analyst
        if (request.analyst) {
            mins = new int[Vertex.getMaxIndex()];
            maxs = new int[Vertex.getMaxIndex()];
            Arrays.fill(mins, TimeSurface.UNREACHABLE);
            Arrays.fill(maxs, TimeSurface.UNREACHABLE);
        }
        LOG.info("modes: {}", request.modes);

        // Establish search timeouts
        long searchBeginTime = System.currentTimeMillis();
        long abortTime = searchBeginTime + TIMEOUT * 1000;

        // TimeWindow could constructed in the caller, which does have access to the graph index.
        this.window = new TimeWindow(request.fromTime, request.toTime, graph.index.servicesRunning(request.date));

        LOG.info("Finding access/egress paths.");
        // Look for stops that are within a given time threshold of the origin and destination
        // Find the closest stop on each pattern near the origin and destination
        // TODO consider that some stops may be closer by one mode than another
        // and that some stops may be accessible by one mode but not another
        fromStopPaths = findClosestStops(false);
        fromStops = findClosestPatterns(fromStopPaths);
        if ( ! request.analyst) {
            toStopPaths = findClosestStops(true);
            toStops = findClosestPatterns(toStopPaths);
            // Also look for options connecting origin to destination with no transit.
            for (TraverseMode mode : ACCESS_MODES) {
                if (request.modes.contains(mode)) findStreetOption(mode);
            }
        }
        LOG.info("Done finding access/egress paths.");
        LOG.info("From patterns/stops: {}", fromStops);
        LOG.info("To patterns/stops: {}", toStops);

        /* Enqueue an unfinished PatternRide for each pattern near the origin, grouped by Stop into unfinished Rides. */
        Map<StopCluster, Ride> initialRides = Maps.newHashMap(); // One ride per stop cluster
        for (Entry<TripPattern, StopAtDistance> entry : fromStops.entrySet()) {
            TripPattern pattern = entry.getKey();
            StopAtDistance sd = entry.getValue();
            if ( ! request.modes.contains(pattern.mode)) continue; // FIXME why are we even storing these patterns?
            /* Loop over stop clusters in case stop cluster appears more than once in the same pattern. */
            for (int i = 0; i < pattern.getStops().size(); ++i) {
                // FIXME using String identity equality for stop clusters on purpose
                if (sd.stop == graph.index.stopClusterForStop.get(pattern.getStops().get(i))) {
                    Ride ride = initialRides.get(sd.stop);
                    if (ride == null) {
                        ride = new Ride(sd.stop, null); // null previous ride because this is the first ride
                        ride.accessTime = sd.etime;
                        ride.accessDist = 0; // FIXME
                        initialRides.put(sd.stop, ride);
                    }
                    ride.patternRides.add(new PatternRide(pattern, i));
                }
            }
        }
        for (Ride ride : initialRides.values()) {
            queue.insert(ride, 0);
        }
        /* Explore incomplete rides as long as there are any in the queue. */
        while ( ! queue.empty()) {
            /* Get the minimum-time unfinished ride off the queue. */
            Ride ride = queue.extract_min();
            //LOG.info("dequeued ride {}", ride);
            //ride.dump();
            // maybe when ride is complete, then find transfers here, but that makes for more queue operations.
            if (ride.to != null) throw new AssertionError("Ride should be unfinished.");
            /* Track finished rides by their destination stop, so we can add PatternRides to them. */
            Map<StopCluster, Ride> rides = Maps.newHashMap();
            /* Complete partial PatternRides (with only a pattern and a beginning stop) which were enqueued in this
             * partial ride. This is done by scanning through the Pattern, creating rides to all downstream stops that
             * are near the destination or have relevant transfers. */
            PR: for (PatternRide pr : ride.patternRides) {
                // LOG.info(" {}", pr);
                List<Stop> stops = pr.pattern.getStops();
                for (int s = pr.fromIndex + 1; s < stops.size(); ++s) {
                    StopCluster cluster = graph.index.stopClusterForStop.get(stops.get(s));
                    /* Originally we only extended rides to destination stops considered useful in the search, i.e.
                     * those that had transfers leading out of them or were known to be near the destination.
                     * However, analyst needs to know the times we can reach every stop, and pruning is more effective
                     * if we know when rides pass through all stops.*/
                    PatternRide pr2 = pr.extendToIndex(s, window);
                    // PatternRide may be empty because there are no trips in time window.
                    if (pr2 == null) continue PR;
                    // LOG.info("   {}", pr2);
                    // Get or create the completed Ride to this destination stop.
                    Ride ride2 = rides.get(cluster);
                    if (ride2 == null) {
                        ride2 = ride.extendTo(cluster);
                        rides.put(cluster, ride2);
                    }
                    // Add the completed PatternRide to the completed Ride.
                    ride2.patternRides.add(pr2);
                }
            }
            /* Build new downstream Rides by transferring from patterns in current Rides. */
            Map<StopCluster, Ride> xferRides = Maps.newHashMap(); // A map of incomplete rides after transfers, one for each stop.
            for (Ride r1 : rides.values()) {
                r1.calcStats(window, request.walkSpeed);
                if (r1.waitStats == null) {
                    // This is a sign of a questionable algorithm: we're only seeing if it was possible
                    // to board these trips after the fact, and removing the ride late.
                    // It might make more sense to keep bags of arrival times per ride+stop.
                    continue;
                }
                if ( ! addIfNondominated(r1)) continue; // abandon this ride if it is dominated by some existing ride at the same location
                // We have a new, nondominated, completed ride. Record its lower and upper bounds at the arrival stop.
                if (request.analyst) {
                    // This could be done at the end now that we are retaining all rides.
                    TransitStop tstop = graph.index.stopVertexForStop.get(r1.to);
                    int tsidx = tstop.getIndex();
                    int lb = r1.durationLowerBound();
                    int ub = r1.durationUpperBound();
                    if (mins[tsidx] == TimeSurface.UNREACHABLE || mins[tsidx] > lb)
                        mins[tsidx] = lb;
                    if (maxs[tsidx] == TimeSurface.UNREACHABLE || maxs[tsidx] > ub) // Yes, we want the _minimum_ upper bound.
                        maxs[tsidx] = ub;
                }
                /* Find transfers out of this new ride. */
                // Do not transfer too many times. Check after calculating stats since stats are needed in any case.
                int nRides = r1.pathLength();
                if (nRides >= MAX_RIDES) continue;
                boolean penultimateRide = (nRides == MAX_RIDES - 1);
                // Invariant: r1.to should be the same as r1's key in rides
                // TODO benchmark, this is so not efficient
                for (ProfileTransfer tr : graph.index.transfersFromStopCluster.get(r1.to)) {
                    if ( ! request.modes.contains(tr.tp2.mode)) continue;
                    if (r1.containsPattern(tr.tp1)) {
                        // Prune loopy or repetitive paths.
                        if (r1.pathContainsRoute(tr.tp2.route)) continue;
                        if (tr.sc1 != tr.sc2 && r1.pathContainsStop(tr.sc2)) continue;
                        // Optimization: on the last ride of point-to-point searches,
                        // only transfer to patterns that pass near the destination.
                        if ( ! request.analyst && penultimateRide && ! toStops.containsKey(tr.tp2)) continue;
                        // Scan through stops looking for transfer target: stop might appear more than once in a pattern.
                        TARGET_STOP : for (int i = 0; i < tr.tp2.getStops().size(); ++i) {
                            StopCluster cluster = graph.index.stopClusterForStop.get(tr.tp2.getStops().get(i));
                            if (cluster == tr.sc2) {
                                // Save transfer result in an unfinished ride for later exploration.
                                Ride r2 = xferRides.get(tr.sc2);
                                if (r2 == null) {
                                    r2 = new Ride(tr.sc2, r1);
                                    r2.accessDist = tr.distance;
                                    r2.accessTime = (int) (tr.distance / request.walkSpeed);
                                    xferRides.put(tr.sc2, r2);
                                }
                                for (PatternRide pr : r2.patternRides) {
                                    // Multiple patterns can have transfers to the same target pattern,
                                    // but Rides should not have duplicate PatternRides.
                                    // TODO refactor with equals function and contains().
                                    if (pr.pattern == tr.tp2 && pr.fromIndex == i) continue TARGET_STOP;
                                }
                                r2.patternRides.add(new PatternRide(tr.tp2, i));
                            }
                        }
                    }
                }
            }
            /* Enqueue new incomplete Rides with non-excessive durations. */
            for (Ride r : xferRides.values()) {
                // ride is unfinished, use previous ride's time as key
                if (addIfNondominated(r)) queue.insert(r, r.previous.durationLowerBound());
            }
            if (System.currentTimeMillis() > abortTime) throw new RuntimeException("TIMEOUT");
        }
        LOG.info("Profile routing request finished in {} sec.", (System.currentTimeMillis() - searchBeginTime) / 1000.0);
        if (request.analyst) {
            makeSurfaces();
            return null;
        }
        /* Determine which rides are good ways to reach the destination. */
        Set<Ride> targetRides = Sets.newHashSet(); // FIXME determine why there are multiple copies of the same ride then maybe use a list
        for (StopCluster cluster : toStopPaths.keySet()) {
            for (Ride ride : retainedRides.get(cluster)) {
                PATTERN: for (PatternRide pr : ride.patternRides) {
                    StopAtDistance clusterForPattern = toStops.get(pr.pattern);
                    if (clusterForPattern != null && clusterForPattern.stop == cluster) {
                        targetRides.add(ride);
                        break PATTERN;
                    }
                }
            }
        }
        LOG.info("{} nondominated rides stop near the destination.", targetRides.size());
        /* Non-analyst. Build the list of Options by following the back-pointers in Rides. */
        List<Option> options = Lists.newArrayList();
        for (Ride ride : targetRides) {
            /* We alight from all patterns in a ride at the same stop. */
            int dist = toStops.get(ride.patternRides.get(0).pattern).etime; // TODO time vs dist
            Collection<StopAtDistance> accessPaths = fromStopPaths.get(ride.getAccessStopCluster());
            Collection<StopAtDistance> egressPaths = toStopPaths.get(ride.getEgressStopCluster());
            Option option = new Option(ride, accessPaths, egressPaths);
            StopCluster s0 = ride.getAccessStopCluster();
            StopCluster s1 = ride.getEgressStopCluster();
            if ( ! option.hasEmptyRides()) options.add(option);
        }
        /* Include the direct (no-transit) biking, driving, and walking options. */
        options.add(new Option(null, directPaths, null));
/*
        for (Stop stop : graph.index.stopVertexForStop.keySet()) {
            TransitStop tstop = graph.index.stopVertexForStop.get(stop);
            int min = mins[tstop.getIndex()];
            int max = maxs[tstop.getIndex()];
            if (min == Integer.MAX_VALUE)
                LOG.info("{} unreachable", tstop.getName());
            else
                LOG.info("{} min {} max {}", tstop.getName(), min, max);
        }
*/
        return new ProfileResponse(options, request.orderBy, request.limit);
    }

    /** Check whether a new ride has too long a duration relative to existing rides at the same location or global time limit. */
    public boolean addIfNondominated(Ride newRide) {
        StopCluster cluster = newRide.to;
        if (cluster == null) { // if ride is unfinished, calculate time to its from cluster based on previous ride
            cluster = newRide.from;
            newRide = newRide.previous;
        }
        if (newRide.durationLowerBound() > MAX_DURATION) return false;
        // Check whether any existing rides at the same location (stop cluster) dominate the new one
        for (Ride oldRide : retainedRides.get(cluster)) {
            if (oldRide.to == null) oldRide = oldRide.previous; // rides may be unfinished
            // new ride must be strictly better (min and max) than any existing one with less transfers.
            // this avoids inserting extra rides "just for fun".
            if (oldRide.pathLength() < newRide.pathLength() &&
                oldRide.durationLowerBound() < newRide.durationLowerBound() &&
                oldRide.durationUpperBound() < newRide.durationUpperBound()) {
                return false;
            }
            // State is not strictly dominated. Perhaps it has the same number of transfers.
            // In this case we want to keep it as long as it's sometimes better than all the others (time ranged overlap).
            if (newRide.durationLowerBound() > oldRide.durationUpperBound()) {
                return false;
            }
        }
        retainedRides.put(cluster, newRide);
        return true; // No existing ride is strictly better than the new ride.
    }

    /**
     * @param stopClusters a multimap from stop clusters to one or more StopAtDistance objects at the corresponding cluster.
     * @return for each TripPattern that passes through any of the supplied stop clusters, the stop cluster that is
     * closest to the origin or destination point according to the distances in the StopAtDistance objects.
     *
     * In short, take a bunch of stop clusters near the origin or destination and return the quickest way to reach each
     * pattern that passes through them.
     * We want stop cluster references rather than indexes within the patterns because when a stop cluster appears more
     * than once in a pattern, we want to consider boarding or alighting from that pattern at every index where the
     * cluster occurs.
     */
    public Map<TripPattern, StopAtDistance> findClosestPatterns(Multimap<StopCluster, StopAtDistance> stopClusters) {
        SimpleIsochrone.MinMap<TripPattern, StopAtDistance> closest = new SimpleIsochrone.MinMap<TripPattern, StopAtDistance>();
        // Iterate over all StopAtDistance for all Stops. The fastest mode will win at each stop.
        for (StopAtDistance stopDist : stopClusters.values()) {
            for (Stop stop : stopDist.stop.children) {
                for (TripPattern pattern : graph.index.patternsForStop.get(stop)) {
                    closest.putMin(pattern, stopDist);
                }
            }
        }
        // Truncate long lists to include a mix of nearby bus and train patterns
        if (closest.size() > 500) {
            LOG.warn("Truncating long list of patterns.");
            Multimap<StopAtDistance, TripPattern> busPatterns = TreeMultimap.create(Ordering.natural(), Ordering.arbitrary());
            Multimap<StopAtDistance, TripPattern> otherPatterns = TreeMultimap.create(Ordering.natural(), Ordering.arbitrary());
            Multimap<StopAtDistance, TripPattern> patterns;
            for (TripPattern pattern : closest.keySet()) {
                patterns = (pattern.mode == TraverseMode.BUS) ? busPatterns : otherPatterns;
                patterns.put(closest.get(pattern), pattern);
            }
            closest.clear();
            Iterator<StopAtDistance> iterBus = busPatterns.keySet().iterator();
            Iterator<StopAtDistance> iterOther = otherPatterns.keySet().iterator();
            // Alternately add one of each kind of pattern until we reach the max
            while (closest.size() < 50) {
                StopAtDistance sd;
                if (iterBus.hasNext()) {
                    sd = iterBus.next();
                    for (TripPattern tp : busPatterns.get(sd)) closest.put(tp, sd);
                }
                if (iterOther.hasNext()) {
                    sd = iterOther.next();
                    for (TripPattern tp: otherPatterns.get(sd)) closest.put(tp, sd);
                }
            }
        }
        return closest;
    }

    /**
     * Perform an on-street search around a point with each of several modes to find nearby stops.
     * @return one or more paths to each reachable stop using the various modes.
     */
    private Multimap<StopCluster, StopAtDistance> findClosestStops(boolean dest) {
        Multimap<StopCluster, StopAtDistance> pathsByStop = ArrayListMultimap.create();
        for (TraverseMode mode: (dest ? EGRESS_MODES : ACCESS_MODES)) {
            if (request.modes.contains(mode)) {
                LOG.info("{} mode {}", dest ? "egress" : "access", mode);
                for (StopAtDistance sd : findClosestStops(mode, dest)) {
                    pathsByStop.put(sd.stop, sd);
                }
            }
        }
        return pathsByStop;
    }

    /**
     * Perform an on-street search around a point with a specific mode to find nearby stops.
     * @param dest : whether to search at the destination instead of the origin.
     */
    private Collection<StopAtDistance> findClosestStops(final TraverseMode mode, boolean dest) {
        // Make a normal OTP routing request so we can traverse edges and use GenericAStar
        RoutingRequest rr = new RoutingRequest(TraverseMode.WALK);
        rr.from = (new GenericLocation(request.from.lat, request.from.lon));
        // FIXME requires destination to be set, not necesary for analyst
        rr.to = new GenericLocation(request.to.lat, request.to.lon);
        rr.setArriveBy(dest);
        rr.setMode(mode);
        // TODO CAR does not seem to work. rr.setModes(new TraverseModeSet(TraverseMode.WALK, mode));
        rr.setRoutingContext(graph);
        // Set batch after context, so both origin and dest vertices will be found.
        rr.batch = (true);
        rr.walkSpeed = request.walkSpeed;
        // RR dateTime defaults to currentTime.
        // If elapsed time is not capped, searches are very slow.
        long worstElapsedTime = request.accessTime * 60; // convert from minutes to seconds
        if (dest) worstElapsedTime *= -1;
        rr.worstTime = (rr.dateTime + worstElapsedTime);
        // Note that the (forward) search is intentionally unlimited so it will reach the destination
        // on-street, even though only transit boarding locations closer than req.streetDist will be used.
        GenericAStar astar = new GenericAStar();
<<<<<<< HEAD
        int oldNumItineraries = rr.getNumItineraries();
        rr.setNumItineraries(1);
        final List<StopAtDistance> ret = Lists.newArrayList();
        astar.setTraverseVisitor(new TraverseVisitor() {
            @Override public void visitEdge(Edge edge, State state) { }
            @Override public void visitEnqueue(State state) { }
            /* 1. Accumulate stops into ret as the search runs. */
            @Override public void visitVertex(State state) {
                Vertex vertex = state.getVertex();
                if (vertex instanceof TransitStop) {
                    TransitStop tstop = (TransitStop) vertex;
                    LOG.debug("found stop: {} ({}m)", tstop.getStopId(), state.getWalkDistance());
                    LOG.debug("  elapsed time {}", state.getElapsedTimeSeconds());
                    ret.add(new StopAtDistance(tstop.getStop(), (int) state.getWalkDistance()));
                }
            }
        });
        ShortestPathTree spt = astar.getShortestPathTree(rr, System.currentTimeMillis() + 5000);
        rr.setNumItineraries(oldNumItineraries);
        rr.rctx.destroy();
        return ret;
=======
        astar.nPaths = (1);
        StopFinderTraverseVisitor visitor = new StopFinderTraverseVisitor(mode);
        astar.setTraverseVisitor(visitor);
        ShortestPathTree spt = astar.getShortestPathTree(rr, 5); // seconds timeout
        // Save the routing context for later cleanup. We need its temporary edges to render street segments at the end.
        routingContexts.add(rr.rctx);
        return visitor.stopClustersFound.values();
    }

    static class StopFinderTraverseVisitor implements TraverseVisitor {
        TraverseMode mode;
        Map<StopCluster, StopAtDistance> stopClustersFound = Maps.newHashMap();
        public StopFinderTraverseVisitor(TraverseMode mode) { this.mode = mode; }
        @Override public void visitEdge(Edge edge, State state) { }
        @Override public void visitEnqueue(State state) { }
        // Accumulate stops into ret as the search runs.
        @Override public void visitVertex(State state) {
            Vertex vertex = state.getVertex();
            if (vertex instanceof TransitStop) {
                StopAtDistance sd = new StopAtDistance(state);
                sd.mode = mode;
                if (sd.mode == TraverseMode.CAR && sd.etime < MIN_DRIVE_TIME) return;
                if (stopClustersFound.containsKey(sd.stop)) return; // record only the closest stop in each cluster
                LOG.debug("found stop cluster: {}", sd);
                stopClustersFound.put(sd.stop, sd);
            }
        }
>>>>>>> a3a03001
    }

    /** Look for an option connecting origin to destination with no transit. */
    private void findStreetOption(TraverseMode mode) {
        // Make a normal OTP routing request so we can traverse edges and use GenericAStar
        RoutingRequest rr = new RoutingRequest(mode);
        rr.from = (new GenericLocation(request.from.lat, request.from.lon));
        rr.to = new GenericLocation(request.to.lat, request.to.lon);
        rr.setArriveBy(false);
        rr.setRoutingContext(graph);
        // This is not a batch search, it is a point-to-point search with goal direction.
        // Impose a max time to protect against very slow searches.
        int worstElapsedTime = request.streetTime * 60;
        rr.worstTime = (rr.dateTime + worstElapsedTime);
        rr.walkSpeed = request.walkSpeed;
        rr.bikeSpeed = request.bikeSpeed;
        GenericAStar astar = new GenericAStar();
<<<<<<< HEAD
        int oldNumItineraries = rr.getNumItineraries();
        rr.setNumItineraries(1);
=======
        astar.nPaths = (1);
>>>>>>> a3a03001
        ShortestPathTree spt = astar.getShortestPathTree(rr, System.currentTimeMillis() + 5000);
        State state = spt.getState(rr.rctx.target);
        if (state != null) {
            LOG.info("Found non-transit option for mode {}", mode);
            directPaths.add(new StopAtDistance(state));
        }
        routingContexts.add(rr.rctx); // save context for later cleanup so temp edges remain available
    }

    // Major change: This needs to include all stops, not just those where transfers occur or those near the destination.
    /** Make two time surfaces, one for the minimum and one for the maximum. */
    public P2<TimeSurface> makeSurfaces() {
        LOG.info("Propagating profile router result to street vertices.");
        // Make a normal OTP routing request so we can traverse edges and use GenericAStar
        RoutingRequest rr = new RoutingRequest(TraverseMode.WALK);
        rr.setMode(TraverseMode.WALK);
        rr.walkSpeed = request.walkSpeed;
        // If max trip duration is not limited, searches are of course much slower.
        int worstElapsedTime = request.accessTime * 60; // convert from minutes to seconds
        rr.worstTime = (rr.dateTime + worstElapsedTime);
        rr.batch = (true);
        GenericAStar astar = new GenericAStar();
        astar.nPaths = (1);
        for (TransitStop tstop : graph.index.stopVertexForStop.values()) {
            int index = tstop.getIndex();
            // Generate a tree outward from all stops that have been touched in the basic profile search
            if (mins[index] == TimeSurface.UNREACHABLE || maxs[index] == TimeSurface.UNREACHABLE) continue;
            rr.setRoutingContext(graph, tstop, null); // Set origin vertex directly instead of generating link edges
            astar.setTraverseVisitor(new ExtremaPropagationTraverseVisitor(mins[index], maxs[index]));
            ShortestPathTree spt = astar.getShortestPathTree(rr, 5);
            rr.rctx.destroy();
        }
        minSurface = new TimeSurface(this, false);
        maxSurface = new TimeSurface(this, true);
        LOG.info("done making timesurfaces.");
        return new P2<TimeSurface>(minSurface, maxSurface);
    }

    /** Given a minimum and maximum at a starting vertex, build an on-street SPT and propagate those values outward. */
    class ExtremaPropagationTraverseVisitor implements TraverseVisitor {
        final int min0;
        final int max0;
        ExtremaPropagationTraverseVisitor(int min0, int max0) {
            this.min0 = min0;
            this.max0 = max0;
        }
        @Override public void visitEdge(Edge edge, State state) { }
        @Override public void visitEnqueue(State state) { }
        @Override public void visitVertex(State state) {
            int min = min0 + (int) state.getElapsedTimeSeconds();
            int max = max0 + (int) state.getElapsedTimeSeconds();
            Vertex vertex = state.getVertex();
            int index = vertex.getIndex();
            if (index >= mins.length) return; // New temp vertices may have been created since the array was dimensioned.
            if (mins[index] == TimeSurface.UNREACHABLE || mins[index] > min)
                mins[index] = min;
            if (maxs[index] == TimeSurface.UNREACHABLE || maxs[index] > max) // Yes we want the minimum upper bound (minimum maximum)
                maxs[index] = max;
        }
    }

    /** Destroy all routing contexts created during this search. */
    public int cleanup() {
        int n = 0;
        for (RoutingContext rctx : routingContexts) {
            rctx.destroy();
            n += 1;
        }
<<<<<<< HEAD
        rr.setNumItineraries(oldNumItineraries);
        rr.rctx.destroy();
=======
        routingContexts.clear();
        LOG.info("destroyed {} routing contexts.", n);
        return n;
>>>>>>> a3a03001
    }

}<|MERGE_RESOLUTION|>--- conflicted
+++ resolved
@@ -427,34 +427,13 @@
         // Note that the (forward) search is intentionally unlimited so it will reach the destination
         // on-street, even though only transit boarding locations closer than req.streetDist will be used.
         GenericAStar astar = new GenericAStar();
-<<<<<<< HEAD
         int oldNumItineraries = rr.getNumItineraries();
         rr.setNumItineraries(1);
-        final List<StopAtDistance> ret = Lists.newArrayList();
-        astar.setTraverseVisitor(new TraverseVisitor() {
-            @Override public void visitEdge(Edge edge, State state) { }
-            @Override public void visitEnqueue(State state) { }
-            /* 1. Accumulate stops into ret as the search runs. */
-            @Override public void visitVertex(State state) {
-                Vertex vertex = state.getVertex();
-                if (vertex instanceof TransitStop) {
-                    TransitStop tstop = (TransitStop) vertex;
-                    LOG.debug("found stop: {} ({}m)", tstop.getStopId(), state.getWalkDistance());
-                    LOG.debug("  elapsed time {}", state.getElapsedTimeSeconds());
-                    ret.add(new StopAtDistance(tstop.getStop(), (int) state.getWalkDistance()));
-                }
-            }
-        });
-        ShortestPathTree spt = astar.getShortestPathTree(rr, System.currentTimeMillis() + 5000);
-        rr.setNumItineraries(oldNumItineraries);
-        rr.rctx.destroy();
-        return ret;
-=======
-        astar.nPaths = (1);
         StopFinderTraverseVisitor visitor = new StopFinderTraverseVisitor(mode);
         astar.setTraverseVisitor(visitor);
         ShortestPathTree spt = astar.getShortestPathTree(rr, 5); // seconds timeout
         // Save the routing context for later cleanup. We need its temporary edges to render street segments at the end.
+        rr.setNumItineraries(oldNumItineraries);
         routingContexts.add(rr.rctx);
         return visitor.stopClustersFound.values();
     }
@@ -477,7 +456,6 @@
                 stopClustersFound.put(sd.stop, sd);
             }
         }
->>>>>>> a3a03001
     }
 
     /** Look for an option connecting origin to destination with no transit. */
@@ -495,18 +473,15 @@
         rr.walkSpeed = request.walkSpeed;
         rr.bikeSpeed = request.bikeSpeed;
         GenericAStar astar = new GenericAStar();
-<<<<<<< HEAD
         int oldNumItineraries = rr.getNumItineraries();
         rr.setNumItineraries(1);
-=======
-        astar.nPaths = (1);
->>>>>>> a3a03001
         ShortestPathTree spt = astar.getShortestPathTree(rr, System.currentTimeMillis() + 5000);
         State state = spt.getState(rr.rctx.target);
         if (state != null) {
             LOG.info("Found non-transit option for mode {}", mode);
             directPaths.add(new StopAtDistance(state));
         }
+        rr.setNumItineraries(oldNumItineraries);
         routingContexts.add(rr.rctx); // save context for later cleanup so temp edges remain available
     }
 
@@ -523,7 +498,8 @@
         rr.worstTime = (rr.dateTime + worstElapsedTime);
         rr.batch = (true);
         GenericAStar astar = new GenericAStar();
-        astar.nPaths = (1);
+        int oldNumItineraries = rr.getNumItineraries();
+        rr.setNumItineraries(1);
         for (TransitStop tstop : graph.index.stopVertexForStop.values()) {
             int index = tstop.getIndex();
             // Generate a tree outward from all stops that have been touched in the basic profile search
@@ -536,6 +512,7 @@
         minSurface = new TimeSurface(this, false);
         maxSurface = new TimeSurface(this, true);
         LOG.info("done making timesurfaces.");
+        rr.setNumItineraries(oldNumItineraries);
         return new P2<TimeSurface>(minSurface, maxSurface);
     }
 
@@ -569,14 +546,9 @@
             rctx.destroy();
             n += 1;
         }
-<<<<<<< HEAD
-        rr.setNumItineraries(oldNumItineraries);
-        rr.rctx.destroy();
-=======
         routingContexts.clear();
         LOG.info("destroyed {} routing contexts.", n);
         return n;
->>>>>>> a3a03001
     }
 
 }