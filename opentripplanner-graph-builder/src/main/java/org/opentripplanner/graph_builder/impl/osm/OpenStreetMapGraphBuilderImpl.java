--- conflicted
+++ resolved
@@ -18,39 +18,43 @@
 import java.util.EnumSet;
 import java.util.HashMap;
 import java.util.HashSet;
+import java.util.Iterator;
 import java.util.List;
 import java.util.Map;
 import java.util.Set;
-import java.util.TreeSet;
-import java.util.Iterator;
+import java.util.regex.Matcher;
 import java.util.regex.Pattern;
-import java.util.regex.Matcher;
-import java.lang.NumberFormatException;
-import java.lang.ArrayIndexOutOfBoundsException;
 
 import org.opentripplanner.common.StreetUtils;
 import org.opentripplanner.common.TurnRestriction;
 import org.opentripplanner.common.TurnRestrictionType;
 import org.opentripplanner.common.model.P2;
-import org.opentripplanner.graph_builder.model.osm.*;
+import org.opentripplanner.graph_builder.model.osm.OSMNode;
+import org.opentripplanner.graph_builder.model.osm.OSMRelation;
+import org.opentripplanner.graph_builder.model.osm.OSMRelationMember;
+import org.opentripplanner.graph_builder.model.osm.OSMTag;
+import org.opentripplanner.graph_builder.model.osm.OSMWay;
+import org.opentripplanner.graph_builder.model.osm.OSMWithTags;
 import org.opentripplanner.graph_builder.services.GraphBuilder;
 import org.opentripplanner.graph_builder.services.osm.CustomNamer;
 import org.opentripplanner.graph_builder.services.osm.OpenStreetMapContentHandler;
 import org.opentripplanner.graph_builder.services.osm.OpenStreetMapProvider;
-import org.opentripplanner.routing.core.TraverseMode;
 import org.opentripplanner.routing.core.GraphBuilderAnnotation;
 import org.opentripplanner.routing.core.GraphBuilderAnnotation.Variety;
+import org.opentripplanner.routing.core.TraverseMode;
+import org.opentripplanner.routing.edgetype.ElevatorAlightEdge;
+import org.opentripplanner.routing.edgetype.ElevatorBoardEdge;
+import org.opentripplanner.routing.edgetype.ElevatorHopEdge;
+import org.opentripplanner.routing.edgetype.FreeEdge;
 import org.opentripplanner.routing.edgetype.PlainStreetEdge;
-import org.opentripplanner.routing.edgetype.FreeEdge;
-import org.opentripplanner.routing.edgetype.ElevatorBoardEdge;
-import org.opentripplanner.routing.edgetype.ElevatorAlightEdge;
-import org.opentripplanner.routing.edgetype.ElevatorHopEdge;
 import org.opentripplanner.routing.edgetype.StreetTraversalPermission;
 import org.opentripplanner.routing.graph.Edge;
 import org.opentripplanner.routing.graph.Graph;
 import org.opentripplanner.routing.graph.Vertex;
 import org.opentripplanner.routing.impl.DistanceLibrary;
 import org.opentripplanner.routing.patch.Alert;
+import org.opentripplanner.routing.vertextype.ElevatorOffboardVertex;
+import org.opentripplanner.routing.vertextype.ElevatorOnboardVertex;
 import org.opentripplanner.routing.vertextype.IntersectionVertex;
 import org.opentripplanner.util.MapUtils;
 import org.slf4j.Logger;
@@ -102,7 +106,7 @@
     }
 
     /**
-     * If true, disallow non-zero floors and add 1 to positive numeric floors, as is generally done
+     * If true, disallow zero floors and add 1 to non-negative numeric floors, as is generally done
      * in the United States. This does not affect floor names from level maps. Default: true.
      */
     public void setNoZeroLevels(boolean nz) {
@@ -141,35 +145,35 @@
     private class Handler implements OpenStreetMapContentHandler {
 
         private Map<Long, OSMNode> _nodes = new HashMap<Long, OSMNode>();
-
         private Map<Long, OSMWay> _ways = new HashMap<Long, OSMWay>();
-        
         private Map<Long, OSMRelation> _relations = new HashMap<Long, OSMRelation>();
-        
         private Set<Long> _nodesWithNeighbors = new HashSet<Long>();
-        
         private Map<Long, List<TurnRestrictionTag>> turnRestrictionsByFromWay = 
             new HashMap<Long, List<TurnRestrictionTag>>();
-        
         private Map<Long, List<TurnRestrictionTag>> turnRestrictionsByToWay = 
             new HashMap<Long, List<TurnRestrictionTag>>();
-        
         private Map<TurnRestrictionTag, TurnRestriction> turnRestrictionsByTag = 
             new HashMap<TurnRestrictionTag, TurnRestriction>();
-        
         private Graph graph;
         
         /** The bike safety factor of the safest street */
         private double bestBikeSafety = 1;
 
-    // store nodes which are decomposed to multiple nodes because they are elevators
-    // later they will be iterated over to build ElevatorEdges between them
-    // this stores the levels that each node is used at
-    private HashMap<Long, HashMap> multiLevelNodesLevels = new HashMap<Long, HashMap>();    
-
+        // store nodes which are decomposed to multiple nodes because they are elevators
+        // later they will be iterated over to build ElevatorEdges between them
+        // this stores the levels that each node is used at
+        private HashMap<Long, HashMap<Integer, IntersectionVertex>> multiLevelNodes = 
+                new HashMap<Long, HashMap<Integer, IntersectionVertex>>();    
+        private Map<Integer, String> levelHumanNames = new HashMap<Integer, String>(); 
+        // track osm nodes that will become graph vertices
+        private Map<Long, IntersectionVertex> intersectionNodes = 
+                new HashMap<Long, IntersectionVertex>();
+        // track vertices to be removed in the turn-conversion (redundant w. intersectionNodes.values?)
+        ArrayList<IntersectionVertex> endpoints = new ArrayList<IntersectionVertex>();
+        
         public void buildGraph(Graph graph) {
             this.graph = graph;
-            
+        	
             // handle turn restrictions and road names in relations
             processRelations();
 
@@ -178,18 +182,12 @@
 
             long wayIndex = 0;
 
+            // store levels that cannot be parsed, and assign them a number
+            int nextUnparsedLevel = 0;
+            HashMap<String, Integer> unparsedLevels = new HashMap<String, Integer>();
+
             // figure out which nodes that are actually intersections
             Set<Long> possibleIntersectionNodes = new HashSet<Long>();
-<<<<<<< HEAD
-            Map<Long, IntersectionVertex> intersectionNodes = new HashMap<Long, IntersectionVertex>();
-=======
-            Set<Long> intersectionNodes = new HashSet<Long>();
-
-            // store levels that cannot be parsed, and assign them a number
-            int nextUnparsedLevel = 10000;
-            HashMap<String, Integer> unparsedLevels = new HashMap<String, Integer>();
-            
->>>>>>> 7fa688f8
             for (OSMWay way : _ways.values()) {
                 List<Long> nodes = way.getNodeRefs();
                 for (long node : nodes) {
@@ -201,15 +199,9 @@
                 }
             }
             GeometryFactory geometryFactory = new GeometryFactory();
-            
+
             /* build an ordinary graph, which we will convert to an edge-based graph */
-<<<<<<< HEAD
-            ArrayList<IntersectionVertex> endpoints = new ArrayList<IntersectionVertex>();
-
-=======
-            ArrayList<Vertex> endpoints = new ArrayList<Vertex>();
-            
->>>>>>> 7fa688f8
+
             for (OSMWay way : _ways.values()) {
 
                 if (wayIndex % 10000 == 0)
@@ -227,7 +219,7 @@
                 Set<Alert> note = wayPropertySet.getNoteForWay(way);
 
                 StreetTraversalPermission permissions = getPermissionsForEntity(way,
-                                                                                wayData.getPermission());
+                        wayData.getPermission());
                 if (permissions == StreetTraversalPermission.NONE)
                     continue;
 
@@ -237,98 +229,60 @@
 
                 ArrayList<Coordinate> segmentCoordinates = new ArrayList<Coordinate>();
 
-                /* Here's how the otp:numeric_level tag works:
-                   levels that are sourced from a level map have their level number entered
-                   directly.
-                   levels that are sourced from a level tag have 1000 added to their level numbers,
-                   and then entered.
-                   levels that come from a layer tag have 2000 added and then entered.
-                   the fallback ground level is 3000.
-                   Levels that have an unparseable name, like Z, Subway or Middle Earth, are added
-                   to the unparsedLevels hash if not already there, and a new level defined for 
-                   them. These levels start at 10000.
-
-                   The reason for this is that it prevents a layer 1 from being equal to a level_map
-                   1, because they may not be. Worst case scenario, OTP will say "take elevator to
-                   level 1" when you're already on level 1.
-                */
-
-                // Parse levels, if it wasn't done in processRelations
-                if (way.hasTag("otp:numeric_level")) {
-                    // the tags were set in processRelations from a levelMap. Do nothing.
-                }
-                else if (way.hasTag("level")) {
-                    // TODO: floating-point levels &c.
-                    String level = way.getTag("level");
-                    int numLevel;
-                    try {
-                        numLevel = Integer.parseInt(level) + 1000;
-                        if (noZeroLevels && numLevel >= 1000) { // positive level, US
-                            // add 1, subract 1000
-                            level = "" + (numLevel - 999);
+                /* The otp:numeric_level tag adds a constant to level numbers depending on
+                   where they come from (level map, tags).
+                   This prevents a layer 1 from being equal to a level_map 1, because they may 
+                   not represent the same thing. Worst case scenario, OTP will say 
+                   "take elevator to level 1" when you're already on level 1. 
+                 */
+                final int LEVEL_MAP_LEVEL = 0;
+                final int LEVEL_TAG_LEVEL = 100000;
+                final int LAYER_TAG_LEVEL = 200000;
+                final int OTHER_LEVEL     = 300000;
+                final int UNPARSED_LEVEL  = 400000;
+
+                if (! way.hasTag("otp:numeric_level")) {
+                    // Parse levels, if a level map was not already applied in processRelations
+                    String strLevel = null;
+                    int offset = LEVEL_MAP_LEVEL, intLevel;
+                    if (way.hasTag("level")) { // TODO: floating-point levels &c.
+                        strLevel = way.getTag("level");
+                        offset = LEVEL_TAG_LEVEL;
+                    } else if (way.hasTag("layer")) {
+                        strLevel = way.getTag("layer");
+                        offset = LAYER_TAG_LEVEL;
+                    } 
+                    if (strLevel != null) {
+                        try {
+                            intLevel = Integer.parseInt(strLevel);
+                        } catch (NumberFormatException e) {
+                            // could not parse the level string as an integer
+                            // get a unique level number for this
+                            if (unparsedLevels.containsKey(strLevel)) {
+                                intLevel = unparsedLevels.get(strLevel);
+                            } else { // make a new unique ID
+                                intLevel = nextUnparsedLevel++;
+                                unparsedLevels.put(strLevel, intLevel);
+                            }
+                            offset = UNPARSED_LEVEL;
+                            _log.warn("Could not determine ordinality of layer " + strLevel +
+                                      ". Elevators will work, but costing may be incorrect. " +
+                                      "A level map should be used in this situation.");
                         }
-                    }
-                    catch (NumberFormatException e) {
-                        // get a unique level number for this
-                        if (unparsedLevels.containsKey(level)) {
-                            numLevel = unparsedLevels.get(level);
-                        }
-                        else {
-                            // make a new unique ID
-                            numLevel = nextUnparsedLevel;
-                            nextUnparsedLevel++;
-                            unparsedLevels.put(level, numLevel);
-                        }
-                        _log.warn("Could not determine ordinality of level " + level +
-                                  ". Elevators will work, but costing may be incorrect. " +
-                                  "a level map should be used in this situation.");
-                    }
-            
-                    way.addTag("otp:numeric_level", 
-                               Integer.toString(numLevel));
-                    way.addTag("otp:human_level", level);
-                } else if (way.hasTag("layer")) {
-                    String layer = way.getTag("layer");
-
-                    int numLayer;
-                    try {
-                        numLayer = Integer.parseInt(layer) + 2000;
-                        if (noZeroLevels && numLayer >= 2000) { // positive level, US
-                            // add 1 to the layer number but subract 2000
-                            // added above
-                            layer = "" + (numLayer - 1999);
-                        }
-                    }
-                    catch (NumberFormatException e) {
-                        // get a unique level number for this
-                        if (unparsedLevels.containsKey(layer)) {
-                            numLayer = unparsedLevels.get(layer);
-                        }
-                        else {
-                            // make a new unique ID
-                            numLayer = nextUnparsedLevel;
-                            nextUnparsedLevel++;
-                            unparsedLevels.put(layer, numLayer);
-                        }
-                        _log.warn("Could not determine ordinality of layer " + layer +
-                                  ". Elevators will work, but costing may be incorrect. " +
-                                  "A level map should be used in this situation.");
-                    }
-
-                    way.addTag("otp:numeric_level", 
-                               Integer.toString(numLayer));
-                    way.addTag("otp:human_level", layer);
-                } else {
-                    // assume it's ground level, but don't assume it's connected to any other
-                    // ground level
-                    way.addTag("otp:numeric_level", "3000");
-                    // 0 in a reasonable, 0-based nation, 1 in a (-inf, -1] U [1, inf) 
-                    // country like the US
-                    if (noZeroLevels) {
-                        way.addTag("otp:human_level", "1");
-                    } else {
-                        way.addTag("otp:human_level", "0");
-                    }
+                    } else { 
+                        // no string level description was available. assume ground level, but 
+                        // don't assume it's connected to any other ground level.
+                        intLevel = 0;
+                        offset = OTHER_LEVEL;
+                    }
+                    if (noZeroLevels && intLevel >= 0) { 
+                        // add 1 to human-readable representation of non-negative levels 
+                        // in (-inf, -1] U [1, inf) locations like the US
+                        strLevel = Integer.toString(intLevel + 1);
+                    }
+                    way.addTag("otp:numeric_level", Integer.toString(intLevel + offset));
+                    way.addTag("otp:human_level", strLevel); // redunant
+                    levelHumanNames.put(intLevel+offset, strLevel);
                 }
 
                 /*
@@ -336,7 +290,6 @@
                  * any other edge, do not create endpoints -- just accumulate them for geometry. For
                  * nodes which are shared, create endpoints and StreetVertex instances.
                  */
-
                 Long startNode = null;
                 OSMNode osmStartNode = null;
                 for (int i = 0; i < nodes.size() - 1; i++) {
@@ -346,12 +299,12 @@
                         osmStartNode = _nodes.get(startNode);
                     }
                     OSMNode osmEndNode = _nodes.get(endNode);
-            
+
                     if (osmStartNode == null || osmEndNode == null)
                         continue;
-            
+
                     LineString geometry;
-            
+
                     /*
                      * skip vertices that are not intersections, except that we use them for
                      * geometry
@@ -359,82 +312,30 @@
                     if (segmentCoordinates.size() == 0) {
                         segmentCoordinates.add(getCoordinate(osmStartNode));
                     }
-<<<<<<< HEAD
 
                     if (intersectionNodes.containsKey(endNode) || i == nodes.size() - 2) {
-=======
-            
-                    if (intersectionNodes.contains(endNode) || i == nodes.size() - 2) {
->>>>>>> 7fa688f8
                         segmentCoordinates.add(getCoordinate(osmEndNode));
                         geometry = geometryFactory.createLineString(segmentCoordinates
-                                                                    .toArray(new Coordinate[0]));
+                                .toArray(new Coordinate[0]));
                         segmentCoordinates.clear();
                     } else {
                         segmentCoordinates.add(getCoordinate(osmEndNode));
                         continue;
                     }
-            
+
                     /* generate endpoints */
-                    if (startEndpoint == null) {
-                        // first iteration on this way
-<<<<<<< HEAD
-                        long sid = osmStartNode.getId();
-                        startEndpoint = intersectionNodes.get(sid);
-                        if (startEndpoint == null) {
-                            Coordinate coordinate = getCoordinate(osmStartNode);
-                            String label = "osm node " + sid;
-                            startEndpoint = new IntersectionVertex(graph, label, 
-                                    coordinate.x, coordinate.y, label);
-                            intersectionNodes.put(sid, startEndpoint);
-=======
-                
-                        String label = getVertexLabelFromNode(osmStartNode, way);
-                
-                        // is it a multi-level node (elevator) that should be decomposed to
-                        // several coincident nodes?
-                        // if it is, we need to write down each level that it is active at, so
-                        // we can build edges.
-                        if (isMultiLevelNode(osmStartNode)) {
-                recordLevel(way, osmStartNode);
-                        }
-
-                        startEndpoint = graph.getVertex(label);
-                        if (startEndpoint == null) {
-                            Coordinate coordinate = getCoordinate(osmStartNode);
-                            startEndpoint = new EndpointVertex(label, coordinate.x, coordinate.y,
-                                                               label);
-                            graph.addVertex(startEndpoint);
->>>>>>> 7fa688f8
-                            endpoints.add(startEndpoint);
-                        }
-                    } else {
+                    if (startEndpoint == null) { // first iteration on this way
+                        // make or get a shared vertex for flat intersections, 
+                        // one vertex per level for multilevel nodes like elevators
+                        startEndpoint = getVertexForOsmNode(osmStartNode, way);
+                    } else { // subsequent iterations
                         startEndpoint = endEndpoint;
                     }
 
-<<<<<<< HEAD
-                    long eid = osmEndNode.getId();
-                    endEndpoint = intersectionNodes.get(eid);
-=======
-                    String label = getVertexLabelFromNode(osmEndNode, way);
-
-                    if (isMultiLevelNode(osmEndNode)) {
-            recordLevel(way, osmEndNode);
-                    }
-
-                    endEndpoint = graph.getVertex(label);
->>>>>>> 7fa688f8
-                    if (endEndpoint == null) {
-                        String label = "osm node " + eid;
-                        Coordinate coordinate = getCoordinate(osmEndNode);
-                        endEndpoint = new IntersectionVertex(graph, label, 
-                                coordinate.x, coordinate.y, label);
-                        intersectionNodes.put(eid, endEndpoint);
-                        endpoints.add(endEndpoint);
-                    }
+                    endEndpoint = getVertexForOsmNode(osmEndNode, way);
 
                     P2<PlainStreetEdge> streets = getEdgesForStreet(startEndpoint, endEndpoint,
-                                                                    way, i, permissions, geometry);
+                            way, i, permissions, geometry);
 
                     PlainStreetEdge street = streets.getFirst();
 
@@ -492,19 +393,18 @@
                     startNode = endNode;
                     osmStartNode = _nodes.get(startNode);
                 }
-            }
-
-            // build elevator edges
-            for (Long nodeId : multiLevelNodesLevels.keySet()) {
+            } // END loop over OSM ways
+
+            /* build elevator edges */
+            for (Long nodeId : multiLevelNodes.keySet()) {
                 OSMNode node = _nodes.get(nodeId);
                 // this allows skipping levels, e.g., an elevator that stops
                 // at floor 0, 2, 3, and 5.
-                // it's a TreeSet initially so that it stays sorted and so that 
-                // it can't contain duplicates. Converting to an Array allows us to
+                // Converting to an Array allows us to
                 // subscript it so we can loop over it in twos. Assumedly, it will stay
                 // sorted when we convert it to an Array.
                 // The objects are Integers, but toArray returns Object[]
-                HashMap<Integer, String> levels = multiLevelNodesLevels.get(nodeId);
+                HashMap<Integer, IntersectionVertex> levels = multiLevelNodes.get(nodeId);
 
                 /* first, build FreeEdges to disconnect from the graph,
                    GenericVertices to serve as attachment points,
@@ -516,10 +416,9 @@
                    +==+~~X
            
                    +==+~~X
-                   + GenericVertex, X EndpointVertex, ~~ FreeEdge, == ElevatorBoardEdge/
-                   ElevatorAlightEdge
-                   the next iteration will fill in the ElevatorHopEdges.
-                */
+                   
+                   + GenericVertex, X EndpointVertex, ~~ FreeEdge, == ElevatorBoardEdge/ElevatorAlightEdge
+                   Another loop will fill in the ElevatorHopEdges. */
 
                 ArrayList<Vertex> onboardVertices = new ArrayList<Vertex>();
 
@@ -528,41 +427,30 @@
 
                 for (Integer level : levelKeys) {
                     // get the source node to hang all this stuff off of.
-                    String humanLevel = levels.get(level);
-                    String sourceVertLabel = "osm node " + nodeId + "_" + level;
-                    EndpointVertex sourceVert = 
-                        (EndpointVertex) graph.getVertex(sourceVertLabel);
-            
+                    String humanLevel = levelHumanNames.get(level);
+                    IntersectionVertex sourceVert = levels.get(level);
+                    String sourceVertLabel = sourceVert.getLabel();
+                    
                     // create a Vertex to connect the FreeNode to.
-                    Vertex middleVert = new Vertex(sourceVertLabel + "_middle", 
-                                                   sourceVert.getX(), sourceVert.getY());
-                    graph.addVertex(middleVert);
-
-                    // I am of the understanding that edges are unidirectional
-                    FreeEdge free = new FreeEdge(sourceVert, middleVert);
-                    FreeEdge back = new FreeEdge(middleVert, sourceVert);
-                    graph.addEdge(free);
-                    graph.addEdge(back);
-
-                    // Create a vertex to connect the ElevatorAlight, ElevatorBoard, and ElevatorHop
-                    // edges to.
-                    Vertex onboardVert = new Vertex(sourceVertLabel + "_onboard",
-                                                    sourceVert.getX(), sourceVert.getY());
-                    graph.addVertex(onboardVert);
-
-                    ElevatorBoardEdge board = new ElevatorBoardEdge(middleVert, onboardVert);
-                    graph.addEdge(board);
-
-                    ElevatorAlightEdge alight = new ElevatorAlightEdge(onboardVert, middleVert, 
-                                                                       humanLevel);
-                    graph.addEdge(alight);
+                    ElevatorOffboardVertex offboardVert = new ElevatorOffboardVertex(
+                                     graph, sourceVertLabel + "_middle", 
+                                     sourceVert.getX(), sourceVert.getY());
+
+                    new FreeEdge(sourceVert, offboardVert);
+                    new FreeEdge(offboardVert, sourceVert);
+
+                    // Create a vertex to connect the ElevatorAlight, ElevatorBoard, and 
+                    // ElevatorHop edges to.
+                    ElevatorOnboardVertex onboardVert = new ElevatorOnboardVertex(
+                                    graph, sourceVertLabel + "_onboard",
+                                    sourceVert.getX(), sourceVert.getY());
+
+                    new ElevatorBoardEdge(offboardVert, onboardVert);
+                    new ElevatorAlightEdge(onboardVert, offboardVert, humanLevel);
 
                     // add it to the array so it can be connected later
                     onboardVertices.add(onboardVert);
                 }
-
-                // 
-
 
                 // -1 because we loop over it two at a time
                 Integer vSize = onboardVertices.size() - 1;
@@ -572,34 +460,27 @@
                     Vertex to   = onboardVertices.get(i + 1);
             
                     StreetTraversalPermission permission = 
-                        StreetTraversalPermission.PEDESTRIAN_AND_BICYCLE;
-
-                    // default true
+                          StreetTraversalPermission.PEDESTRIAN_AND_BICYCLE;
+
+                    // default to true
                     boolean wheelchairAccessible = true;
-
                     // check for bicycle=no, otherwise assume it's OK to take a bike
                     if (node.isTagFalse("bicycle")) {
                         permission = StreetTraversalPermission.PEDESTRIAN;
                     }   
-
                     // check for wheelchair=no
                     if (node.isTagFalse("wheelchair")) {
                         wheelchairAccessible = false;
                     }
-
                     // The narrative won't be strictly correct, as it will show the elevator as part
                     // of the cycling leg, but I think most cyclists will figure out that they 
                     // should really dismount.
                     ElevatorHopEdge theEdge = new ElevatorHopEdge(from, to, permission);
                     ElevatorHopEdge backEdge = new ElevatorHopEdge(to, from, permission);
-
                     theEdge.wheelchairAccessible = wheelchairAccessible;
                     backEdge.wheelchairAccessible = wheelchairAccessible;
-
-                    graph.addEdge(theEdge);
-                    graph.addEdge(backEdge);
-                }
-            }
+                }
+            } // END elevator edge loop 
 
             /* unify turn restrictions */
             Map<Edge, TurnRestriction> turnRestrictions = new HashMap<Edge, TurnRestriction>();
@@ -613,7 +494,7 @@
             StreetUtils.pruneFloatingIslands(graph);
             StreetUtils.makeEdgeBased(graph, endpoints, turnRestrictions);
 
-        }
+        } // END buildGraph()
 
         /**
          * The safest bike lane should have a safety weight no lower than the time weight of a flat
@@ -623,7 +504,7 @@
          */
         private void applyBikeSafetyFactor(Graph graph) {
             _log.info(GraphBuilderAnnotation.register(graph, Variety.GRAPHWIDE, 
-                    "Multiplying all bike safety values by " + (1 / bestBikeSafety)));
+            		"Multiplying all bike safety values by " + (1 / bestBikeSafety)));
             HashSet<Edge> seenEdges = new HashSet<Edge>();
             for (Vertex vertex : graph.getVertices()) {
                 for (Edge e : vertex.getOutgoing()) {
@@ -767,8 +648,8 @@
                 }
             }
             if (from == -1 || to == -1 || via == -1) {
-                _log.warn(GraphBuilderAnnotation.register(
-                        graph, Variety.TURN_RESTRICTION_BAD, relation.getId()));
+            	_log.warn(GraphBuilderAnnotation.register(
+            			graph, Variety.TURN_RESTRICTION_BAD, relation.getId()));
                 return;
             }
 
@@ -780,8 +661,8 @@
                         modes.remove(TraverseMode.CAR);
                     } else if (m.equals("bicycle")) {
                         modes.remove(TraverseMode.BICYCLE);
-                        _log.warn(GraphBuilderAnnotation.register(
-                                graph, Variety.TURN_RESTRICTION_EXCEPTION, via, from));
+                    	_log.warn(GraphBuilderAnnotation.register(
+                    			graph, Variety.TURN_RESTRICTION_EXCEPTION, via, from));
                     }
                 }
             }
@@ -803,8 +684,8 @@
             } else if (relation.isTag("restriction", "only_left_turn")) {
                 tag = new TurnRestrictionTag(via, TurnRestrictionType.ONLY_TURN);
             } else {
-                _log.warn(GraphBuilderAnnotation.register(
-                        graph, Variety.TURN_RESTRICTION_UNKNOWN, relation.getTag("restriction")));
+            	_log.warn(GraphBuilderAnnotation.register(
+            			graph, Variety.TURN_RESTRICTION_UNKNOWN, relation.getTag("restriction")));
                 return;
             }
             TurnRestriction restriction = new TurnRestriction();
@@ -960,9 +841,9 @@
                         if (relation.hasTag("name")) {
                             if (way.hasTag("otp:route_name")) {
                                 way.addTag(
-                                           "otp:route_name",
-                                           addUniqueName(way.getTag("otp:route_name"),
-                                                         relation.getTag("name")));
+                                        "otp:route_name",
+                                        addUniqueName(way.getTag("otp:route_name"),
+                                                relation.getTag("name")));
                             } else {
                                 way.addTag(new OSMTag("otp:route_name", relation.getTag("name")));
                             }
@@ -970,15 +851,15 @@
                         if (relation.hasTag("ref")) {
                             if (way.hasTag("otp:route_ref")) {
                                 way.addTag(
-                                           "otp:route_ref",
-                                           addUniqueName(way.getTag("otp:route_ref"),
-                                                         relation.getTag("ref")));
+                                        "otp:route_ref",
+                                        addUniqueName(way.getTag("otp:route_ref"),
+                                                relation.getTag("ref")));
                             } else {
                                 way.addTag(new OSMTag("otp:route_ref", relation.getTag("ref")));
                             }
                         }
                         if (relation.hasTag("highway") && relation.isTag("type", "multipolygon")
-                            && !way.hasTag("highway")) {
+                                && !way.hasTag("highway")) {
                             way.addTag("highway", relation.getTag("highway"));
                         }
                     }
@@ -1260,11 +1141,7 @@
          * @author mattwigway
          */
         private boolean isMultiLevelNode(OSMNode node) {
-            if (node.hasTag("highway") && "elevator".equals(node.getTag("highway"))) {
-                return true;
-            } else {
-                return false;
-            }
+            return node.hasTag("highway") && "elevator".equals(node.getTag("highway"));
         }
 
         /**
@@ -1274,50 +1151,58 @@
          * @param the node to record for
          * @author mattwigway
          */
-        private void recordLevel(OSMWay way, OSMNode node) {
-            HashMap<Integer, String> levels;
+        private IntersectionVertex recordLevel(OSMNode node, OSMWay way) {
+            HashMap<Integer, IntersectionVertex> levels;
+            long nid = node.getId();
             int level = Integer.parseInt(way.getTag("otp:numeric_level"));
-            if (multiLevelNodesLevels.containsKey(node.getId())) {
-                levels = multiLevelNodesLevels.get(node.getId());
+            if (multiLevelNodes.containsKey(nid)) {
+                levels = multiLevelNodes.get(nid);
             } else {
-                levels = new HashMap<Integer, String>();
-                multiLevelNodesLevels.put(node.getId(), levels);
-            }
-            
+                levels = new HashMap<Integer, IntersectionVertex>();
+                multiLevelNodes.put(nid, levels);
+            }
             if (!levels.containsKey(level)) {
-                levels.put(level, way.getTag("otp:human_level"));
-            }
-            else if (!levels.get(level).equals(way.getTag("otp:human_level"))) {
-                throw new IllegalStateException("Multiple levels have the same " + 
-                                                "level number!");
-            }
+                Coordinate coordinate = getCoordinate(node);
+                String label = "osm node " + nid;
+                IntersectionVertex iv = new IntersectionVertex(
+                        graph, label, coordinate.x, coordinate.y, label);
+                levels.put(level, iv);
+                return iv;
+            }
+            return levels.get(level);
         }
 
         /**
-         * Get a vertex label from a node and a way. The reason this has been abstracted is that
-         * the vertex label is "osm node x" except when there is an elevator or other
-         * Z-dimension discontinuity, when it is "osm node x_y", with y representing the
-         * OSM level or layer (level preferred).
+         * Make or get a shared vertex for flat intersections, or 
+         * one vertex per level for multilevel nodes like elevators.
+         * When there is an elevator or other Z-dimension discontinuity, 
+         * a single node can appear in several ways at different levels.
+         * 
          * @param node  The node to fetch a label for.
          * @param way  The way it is connected to (for fetching level information).
-         * @return label  The label for the graph vertex.
-         * @author mattwigway
+         * @return vertex The graph vertex.
          */
-        private String getVertexLabelFromNode (OSMNode node, OSMWay way) {
-            String label;
-            
-            // If the node should be decomposed to multiple levels, append _level to the id
+        private IntersectionVertex getVertexForOsmNode (OSMNode node, OSMWay way) {
+            // If the node should be decomposed to multiple levels, 
             // use the numeric level because it is unique, the human level may not be (although
             // it will likely lead to some head-scratching if it is not).
+            IntersectionVertex iv = null;
             if (isMultiLevelNode(node)) {
-                label = "osm node " + node.getId() + "_" + 
-                    way.getTag("otp:numeric_level");
-            } else {
-                // assume all other ways are connected if they share a node
-                label = "osm node " + node.getId();
-            }
-            
-            return label;
+                // make a separate node for every level
+                return recordLevel(node, way);
+            } 
+            // single-level case
+            long nid = node.getId();
+            iv = intersectionNodes.get(nid);
+            if (iv == null) {
+                Coordinate coordinate = getCoordinate(node);
+                String label = "osm node " + nid;
+                iv = new IntersectionVertex(graph, label, coordinate.x, coordinate.y, label);
+                intersectionNodes.put(nid, iv);
+                endpoints.add(iv);
+                // endpoints and intersectionNodes.values are the same thing now right?
+            }
+            return iv;
         }
     }
 
