/* This program is free software: you can redistribute it and/or
 modify it under the terms of the GNU Lesser General Public License
 as published by the Free Software Foundation, either version 3 of
 the License, or (at your option) any later version.

 This program is distributed in the hope that it will be useful,
 but WITHOUT ANY WARRANTY; without even the implied warranty of
 MERCHANTABILITY or FITNESS FOR A PARTICULAR PURPOSE.  See the
 GNU General Public License for more details.

 You should have received a copy of the GNU General Public License
 along with this program.  If not, see <http://www.gnu.org/licenses/>. */

package org.opentripplanner.routing.core;

import java.io.Serializable;
import java.util.ArrayList;
import java.util.Arrays;
import java.util.Date;
import java.util.HashMap;
import java.util.HashSet;
import java.util.List;
import java.util.Locale;
import java.util.Map;
import java.util.TimeZone;

import lombok.Getter;
import lombok.Setter;

import org.onebusaway.gtfs.model.AgencyAndId;
import org.onebusaway.gtfs.model.Route;
import org.onebusaway.gtfs.model.Trip;
import org.opentripplanner.api.parameter.QualifiedModeSetSequence;
import org.opentripplanner.common.MavenVersion;
import org.opentripplanner.common.model.GenericLocation;
import org.opentripplanner.common.model.NamedPlace;
import org.opentripplanner.routing.graph.Edge;
import org.opentripplanner.routing.graph.Graph;
import org.opentripplanner.routing.graph.Vertex;
import org.opentripplanner.routing.request.BannedStopSet;
import org.opentripplanner.util.DateUtils;
import org.slf4j.Logger;
import org.slf4j.LoggerFactory;
import org.springframework.util.ObjectUtils;

/**
 * A trip planning request. Some parameters may not be honored by the trip planner for some or all itineraries. For example, maxWalkDistance may be
 * relaxed if the alternative is to not provide a route.
 * 
 * NOTE this is the result of merging what used to be called a REQUEST and a TRAVERSEOPTIONS.
 * The Lombok Getter/Setter annotations serve to create getter and setter methods on all fields,
 * so defaults can be supplied in a PrototypeRoutingRequest bean via Spring.
 */
@Getter @Setter 
public class RoutingRequest implements Cloneable, Serializable {

    private static final long serialVersionUID = MavenVersion.VERSION.getUID();

    private static final Logger LOG = LoggerFactory.getLogger(RoutingRequest.class);

    private static final int CLAMP_ITINERARIES = 3;

    /**
     * The model that computes turn/traversal costs.
     * 
     * TODO(flamholz): this is a weird place to inject this model. We do it here because, for historical reasons, this is 
     * the most reasonable place to inject it.
     */
    @Setter
    private IntersectionTraversalCostModel traversalCostModel = new SimpleIntersectionTraversalCostModel();

    /* FIELDS UNIQUELY IDENTIFYING AN SPT REQUEST */

    /* TODO no defaults should be set here, they should all be handled in one place (searchresource) */
    /** The complete list of incoming query parameters. */
    public final HashMap<String, String> parameters = new HashMap<String, String>();

    /** The router ID -- internal ID to switch between router implementation (or graphs) */
    public String routerId = "";

    /** The start location */
    @Getter @Setter
    public GenericLocation from;

    /** The end location */
    @Getter @Setter
    public GenericLocation to;

    /** An unordered list of intermediate locations to be visited. */
    @Getter @Setter
    public List<GenericLocation> intermediatePlaces;

    public boolean intermediatePlacesOrdered;

    /** The maximum distance (in meters) the user is willing to walk. Defaults to unlimited. */
    public double maxWalkDistance = Double.MAX_VALUE;

    /** The worst possible time (latest for depart-by and earliest for arrive-by) to accept */
    public long worstTime = Long.MAX_VALUE;

    /** The worst possible weight that we will accept when planning a trip. */
    public double maxWeight = Double.MAX_VALUE;

    /** The set of TraverseModes that a user is willing to use. Defaults to WALK | TRANSIT. */
    public TraverseModeSet modes = new TraverseModeSet("TRANSIT,WALK"); // defaults in constructor

    /** The set of characteristics that the user wants to optimize for -- defaults to QUICK, or optimize for transit time. */
    public OptimizeType optimize = OptimizeType.QUICK;

    /** The epoch date/time that the trip should depart (or arrive, for requests where arriveBy is true) */
    public long dateTime = new Date().getTime() / 1000;

    /** Whether the trip should depart at dateTime (false, the default), or arrive at dateTime. */
    public boolean arriveBy = false;

    /** Whether the trip must be wheelchair accessible. */
    public boolean wheelchairAccessible = false;

    /** The maximum number of possible itineraries to return. */
    public int numItineraries = 3;

    /** The maximum slope of streets for wheelchair trips. */
    public double maxSlope = 0.0833333333333; // ADA max wheelchair ramp slope is a good default.

    /** Whether the planner should return intermediate stops lists for transit legs. */
    public boolean showIntermediateStops = false;

    /** max walk/bike speed along streets, in meters per second */
    private double walkSpeed;

    private double bikeSpeed;

    private double carSpeed;

    private Locale locale = new Locale("en", "US");

    /**
     * An extra penalty added on transfers (i.e. all boardings except the first one).
     * Not to be confused with bikeBoardCost and walkBoardCost, which are the cost of boarding a
     * vehicle with and without a bicycle. The boardCosts are used to model the 'usual' perceived
     * cost of using a transit vehicle, and the transferPenalty is used when a user requests even 
     * less transfers. In the latter case, we don't actually optimize for fewest transfers, as this 
     * can lead to absurd results. Consider a trip in New York from Grand Army 
     * Plaza (the one in Brooklyn) to Kalustyan's at noon. The true lowest transfers route is to 
     * wait until midnight, when the 4 train runs local the whole way. The actual fastest route is 
     * the 2/3 to the 4/5 at Nevins to the 6 at Union Square, which takes half an hour.
     * Even someone optimizing for fewest transfers doesn't want to wait until midnight. Maybe they 
     * would be willing to walk to 7th Ave and take the Q to Union Square, then transfer to the 6. 
     * If this takes less than optimize_transfer_penalty seconds, then that's what we'll return.
     */
    public int transferPenalty = 0;

    /** A multiplier for how bad walking is, compared to being in transit for equal lengths of time.
     *  Defaults to 2. Empirically, values between 10 and 20 seem to correspond well to the concept
     *  of not wanting to walk too much without asking for totally ridiculous itineraries, but this
     *  observation should in no way be taken as scientific or definitive. Your mileage may vary.*/
    public double walkReluctance = 2.0;

    /** Used instead of walk reluctance for stairs */
    public double stairsReluctance = 2.0;
    
    /** Multiplicative factor on expected turning time. */
    @Setter
    public double turnReluctance = 1.0;

    /**
     * How long does it take to get an elevator, on average (actually, it probably should be a bit *more* than average, to prevent optimistic trips)?
     * Setting it to "seems like forever," while accurate, will probably prevent OTP from working correctly.
     */
    // TODO: how long does it /really/ take to get an elevator?
    public int elevatorBoardTime = 90;

    /** What is the cost of boarding an elevator? */
    public int elevatorBoardCost = 90;

    /** How long does it take to advance one floor on an elevator? */
    public int elevatorHopTime = 20;

    /** What is the cost of travelling one floor on an elevator? */
    public int elevatorHopCost = 20;

    // it is assumed that getting off an elevator is completely free

    /** Time to get on and off your own bike */
    public int bikeSwitchTime;

    /** Cost of getting on and off your own bike */
    public int bikeSwitchCost;

    /** Time to rent a bike */
    public int bikeRentalPickupTime = 60;

    /**
     * Cost of renting a bike. The cost is a bit more than actual time to model the associated cost and trouble.
     */
    public int bikeRentalPickupCost = 120;

    /** Time to drop-off a rented bike */
    public int bikeRentalDropoffTime = 30;

    /** Cost of dropping-off a rented bike */
    public int bikeRentalDropoffCost = 30;

    /**
     * Time to park a car in a park and ride, w/o taking into account driving and walking cost
     * (time to park, switch off, pick your stuff, lock the car, etc...)
     */
    public int carDropoffTime = 120;

    /**
     * How much worse is waiting for a transit vehicle than being on a transit vehicle, as a multiplier. The default value treats wait and on-vehicle
     * time as the same.
     * 
     * It may be tempting to set this as high as or higher than walkReluctance (as studies often find this kind of preferences among riders) but the
     * planner will take this literally and walk down a transit line to avoid waiting at a stop.
     */
    public double waitReluctance = 0.95;

    /** How much less bad is waiting at the beginning of the trip (replaces waitReluctance) */
    public double waitAtBeginningFactor = 0.2;

    /** This prevents unnecessary transfers by adding a cost for boarding a vehicle. */
    protected int walkBoardCost = 60 * 10;

    /** Separate cost for boarding a vehicle with a bicycle, which is more difficult than on foot. */
    protected int bikeBoardCost = 60 * 10;

    /** Do not use certain named routes */
    public RouteMatcher bannedRoutes = RouteMatcher.emptyMatcher();

    /** Do not use certain named agencies */
    public HashSet<String> bannedAgencies = new HashSet<String>();

    /** Do not use certain trips */
    public HashMap<AgencyAndId, BannedStopSet> bannedTrips = new HashMap<AgencyAndId, BannedStopSet>();

    /** Do not use certain stops. See for more information the bannedStops property in the RoutingResource class. */
    private StopMatcher bannedStops = StopMatcher.emptyMatcher(); 
    
    /** Do not use certain stops. See for more information the bannedStopsHard property in the RoutingResource class. */
    private StopMatcher bannedStopsHard = StopMatcher.emptyMatcher(); 
    
    /** Set of preferred routes by user. */
    public RouteMatcher preferredRoutes = RouteMatcher.emptyMatcher();
    
    /** Set of preferred agencies by user. */
    public HashSet<String> preferredAgencies = new HashSet<String>();
    
    /**
     * Penalty added for using every route that is not preferred if user set any route as preferred. We return number of seconds that we are willing
     * to wait for preferred route.
     */
    public int otherThanPreferredRoutesPenalty = 300;

    /** Set of unpreferred routes for given user. */
    public RouteMatcher unpreferredRoutes = RouteMatcher.emptyMatcher();
    
    /** Set of unpreferred agencies for given user. */
    public HashSet<String> unpreferredAgencies = new HashSet<String>();

    /**
     * Penalty added for using every unpreferred route. We return number of seconds that we are willing to wait for preferred route.
     */
    public int useUnpreferredRoutesPenalty = 300;

    /**
     * A global minimum transfer time (in seconds) that specifies the minimum amount of time that must pass between exiting one transit vehicle and
     * boarding another. This time is in addition to time it might take to walk between transit stops. This time should also be overridden by specific
     * transfer timing information in transfers.txt
     */
    // initialize to zero so this does not inadvertently affect tests, and let Planner handle defaults
    private int transferSlack = 0;

    /** Invariant: boardSlack + alightSlack <= transferSlack. */
    private int boardSlack = 0;

    private int alightSlack = 0;

    public int maxTransfers = 2;

    /**
     * Extensions to the trip planner will require additional traversal options beyond the default 
     * set. We provide an extension point for adding arbitrary parameters with an 
     * extension-specific key.
     */
    public Map<Object, Object> extensions = new HashMap<Object, Object>();

    /** Penalty for using a non-preferred transfer */
    public int nonpreferredTransferPenalty = 180;

    /**
     * For the bike triangle, how important time is. 
     * triangleTimeFactor+triangleSlopeFactor+triangleSafetyFactor == 1
     */
    public double triangleTimeFactor;

    /** For the bike triangle, how important slope is */
    public double triangleSlopeFactor;

    /** For the bike triangle, how important safety is */
    public double triangleSafetyFactor;

    /** Options specifically for the case that you are walking a bicycle. */
    public RoutingRequest bikeWalkingOptions;

    /** This is true when a GraphPath is being traversed in reverse for optimization purposes. */
    public boolean reverseOptimizing = false;

    /** when true, do not use goal direction or stop at the target, build a full SPT */
    public boolean batch = false;

    /**
     * Whether or not bike rental availability information will be used to plan bike rental trips
     */
    private boolean useBikeRentalAvailabilityInformation = false;

    /**
     * The maximum wait time in seconds the user is willing to delay trip start. Only effective in Analyst.
     */
    public long clampInitialWait;

    /**
     * When true, reverse optimize this search on the fly whenever needed, rather than reverse-optimizing the entire path when it's done.
     */
    public boolean reverseOptimizeOnTheFly = false;

    /**
     * If true, cost turns as they would be in a country where driving occurs on the right; otherwise, cost them as they would be in a country where
     * driving occurs on the left.
     */
    public boolean driveOnRight = true;

    /**
     * The deceleration speed of an automobile, in meters per second per second.
     */
    // 2.9 m/s/s: 65 mph - 0 mph in 10 seconds
    public double carDecelerationSpeed = 2.9;

    /**
     * The acceleration speed of an automobile, in meters per second per second.
     */
    // 2.9 m/s/s: 0 mph to 65 mph in 10 seconds
    public double carAccelerationSpeed = 2.9;
    
    /**
     * When true, realtime updates are ignored during this search.
     */
    public boolean ignoreRealtimeUpdates = false;

    /**
     * If true, the remaining weight heuristic is disabled. Currently only implemented for the long
     * distance path service.
     */
    public boolean disableRemainingWeightHeuristic = false;

    /**
     * The routing context used to actually carry out this search. It is important to build States from TraverseOptions rather than RoutingContexts,
     * and just keep a reference to the context in the TraverseOptions, rather than using RoutingContexts for everything because in some testing and
     * graph building situations we need to build a bunch of initial states with different times and vertices from a single TraverseOptions, without
     * setting all the transit context or building temporary vertices (with all the exception-throwing checks that entails).
     * 
     * While they are conceptually separate, TraverseOptions does maintain a reference to its accompanying RoutingContext (and vice versa) so that
     * both do not need to be passed/injected separately into tight inner loops within routing algorithms. These references should be set to null when
     * the request scope is torn down -- the routing context becomes irrelevant at that point, since temporary graph elements have been removed and
     * the graph may have been reloaded.
     */
    public RoutingContext rctx;

    /** A transit stop that this trip must start from */
    private AgencyAndId startingTransitStopId;
    
    /** A trip where this trip must start from (depart-onboard routing) */
    private AgencyAndId startingTransitTripId;

    private boolean walkingBike;

	private double heuristicWeight = 1.0;
	
	private boolean softWalkLimiting = true;
	
	private double softWalkPenalty = 60.0; // a jump in cost when stepping over the walking limit
	private double softWalkOverageRate = 5.0; // a jump in cost for every meter over the walking limit

    /* Additional flags affecting mode transitions. This is a temporary solution, as it only covers parking and rental at the beginning of the trip. */
    public boolean allowBikeRental = false;
    public boolean bikeParkAndRide = false;
    public boolean parkAndRide  = false;
    public boolean kissAndRide  = false;
    /** Weight multiplier for pre-transit travel when using drive-to-transit (park and ride or kiss and ride). */
    public double firstLegReluctance = 5;

    /* CONSTRUCTORS */

    /** Constructor for options; modes defaults to walk and transit */
    public RoutingRequest() {
        // http://en.wikipedia.org/wiki/Walking
        walkSpeed = 1.33; // 1.33 m/s ~ 3mph, avg. human speed
        bikeSpeed = 5; // 5 m/s, ~11 mph, a random bicycling speed
        carSpeed = 15; // 15 m/s, ~35 mph, a random driving speed
        setModes(new TraverseModeSet(TraverseMode.WALK, TraverseMode.TRANSIT));
        bikeWalkingOptions = this;

        // So that they are never null.
        from = new GenericLocation();
        to = new GenericLocation();
    }

    public RoutingRequest(TraverseModeSet modes) {
        this();
        this.setModes(modes);
    }

    public RoutingRequest(QualifiedModeSetSequence qmodes) {
        this();
        qmodes.applyToRequest(this);
    }

    public RoutingRequest(String qmodes) {
        this();
        new QualifiedModeSetSequence(qmodes).applyToRequest(this);
    }

    public RoutingRequest(TraverseMode mode) {
        this();
        this.setModes(new TraverseModeSet(mode));
    }

    public RoutingRequest(TraverseMode mode, OptimizeType optimize) {
        this(new TraverseModeSet(mode), optimize);
    }

    public RoutingRequest(TraverseModeSet modeSet, OptimizeType optimize) {
        this();
        this.optimize = optimize;
        this.setModes(modeSet);
    }

    /* ACCESSOR/SETTER METHODS */

    public boolean transitAllowed() {
        return modes.isTransit();
    }

    public long getSecondsSinceEpoch() {
        return dateTime;
    }

    public void setArriveBy(boolean arriveBy) {
        this.arriveBy = arriveBy;
        bikeWalkingOptions.arriveBy = arriveBy;
        if (worstTime == Long.MAX_VALUE || worstTime == 0)
            worstTime = arriveBy ? 0 : Long.MAX_VALUE;
    }

    public void setMode(TraverseMode mode) {
        setModes(new TraverseModeSet(mode));
    }

    public void setModes(TraverseModeSet modes) {
        this.modes = modes;
        if (modes.getBicycle()) {
            bikeWalkingOptions = new RoutingRequest();
            bikeWalkingOptions.setArriveBy(this.isArriveBy());
            bikeWalkingOptions.maxWalkDistance = maxWalkDistance;
            bikeWalkingOptions.walkSpeed = walkSpeed * 0.8; // walking bikes is slow
            bikeWalkingOptions.walkReluctance = walkReluctance * 2.7; // and painful
            bikeWalkingOptions.optimize = optimize;
            bikeWalkingOptions.modes = modes.clone();
            bikeWalkingOptions.modes.setBicycle(false);
            bikeWalkingOptions.modes.setWalk(true);
            bikeWalkingOptions.walkingBike = true;
            bikeWalkingOptions.bikeSwitchTime = bikeSwitchTime;
            bikeWalkingOptions.bikeSwitchCost = bikeSwitchCost;
        } else if (modes.getDriving()) {
            bikeWalkingOptions = new RoutingRequest();
            bikeWalkingOptions.setArriveBy(this.isArriveBy());
            bikeWalkingOptions.maxWalkDistance = maxWalkDistance;
            bikeWalkingOptions.modes = modes.clone();
            bikeWalkingOptions.modes.setBicycle(false);
            bikeWalkingOptions.modes.setWalk(true);
        }
    }

    public void setOptimize(OptimizeType optimize) {
        this.optimize = optimize;
        bikeWalkingOptions.optimize = optimize;
    }

    public void setWheelchairAccessible(boolean wheelchairAccessible) {
        this.wheelchairAccessible = wheelchairAccessible;
    }

    /**
     * only allow traversal by the specified mode; don't allow walking bikes. This is used during contraction to reduce the number of possible paths.
     */
    public void freezeTraverseMode() {
        bikeWalkingOptions = clone();
        bikeWalkingOptions.bikeWalkingOptions = new RoutingRequest(new TraverseModeSet());
    }

    /**
     * Add an extension parameter with the specified key. Extensions allow you to add arbitrary traversal options.
     */
    public void putExtension(Object key, Object value) {
        extensions.put(key, value);
    }

    /** Determine if a particular extension parameter is present for the specified key. */
    public boolean containsExtension(Object key) {
        return extensions.containsKey(key);
    }

    /** Get the extension parameter with the specified key. */
    @SuppressWarnings("unchecked")
    public <T> T getExtension(Object key) {
        return (T) extensions.get(key);
    }

    /** Returns the model that computes the cost of intersection traversal. */
    public IntersectionTraversalCostModel getIntersectionTraversalCostModel() {
        return traversalCostModel;
    }
    
    /** @return the (soft) maximum walk distance */
    // If transit is not to be used, disable walk limit.
    public double getMaxWalkDistance() {
        if (!getModes().isTransit()) {
            return Double.MAX_VALUE;
        } else {
            return maxWalkDistance;
        }
    }
    
    public void setWalkBoardCost(int walkBoardCost) {
        if (walkBoardCost < 0) {
            this.walkBoardCost = 0;
        }
        else {
            this.walkBoardCost = walkBoardCost;
        }
    }
    
    public void setBikeBoardCost(int bikeBoardCost) {
        if (bikeBoardCost < 0) {
            this.bikeBoardCost = 0;
        }
        else {
            this.bikeBoardCost = bikeBoardCost;
        }
    }
    
    public void setPreferredAgencies(String s) {
        if (s != null && !s.equals(""))
            preferredAgencies = new HashSet<String>(Arrays.asList(s.split(",")));
    }

    public void setPreferredRoutes(String s) {
        if (s != null && !s.equals(""))
            preferredRoutes = RouteMatcher.parse(s);
        else
            preferredRoutes = RouteMatcher.emptyMatcher();
    }
    
    public void setOtherThanPreferredRoutesPenalty(int penalty) {
        if(penalty < 0) penalty = 0;
        this.otherThanPreferredRoutesPenalty = penalty;
    }
    
    public void setUnpreferredAgencies(String s) {
        if (s != null && !s.equals(""))
            unpreferredAgencies = new HashSet<String>(Arrays.asList(s.split(",")));
    }
    
    public void setUnpreferredRoutes(String s) {
        if (s != null && !s.equals(""))
            unpreferredRoutes = RouteMatcher.parse(s);
        else
            unpreferredRoutes = RouteMatcher.emptyMatcher();
    }

    public void setBannedRoutes(String s) {
        if (s != null && !s.equals(""))
            bannedRoutes = RouteMatcher.parse(s);
        else
            bannedRoutes = RouteMatcher.emptyMatcher();
    }

    public void setBannedStops(String s) {
        if (s != null && !s.equals("")) {
            bannedStops = StopMatcher.parse(s);
        }
        else {
            bannedStops = StopMatcher.emptyMatcher();
        }
    }

    public void setBannedStopsHard(String s) {
        if (s != null && !s.equals("")) {
            bannedStopsHard = StopMatcher.parse(s);
        }
        else {
            bannedStopsHard = StopMatcher.emptyMatcher();
        }
    }
    
    public void setBannedAgencies(String s) {
        if (s != null && !s.equals(""))
            bannedAgencies = new HashSet<String>(Arrays.asList(s.split(",")));
    }

    public final static int MIN_SIMILARITY = 1000;

    public int similarity(RoutingRequest options) {
        int s = 0;

        // TODO Check this: perfect equality between non-transit modes.
        // For partial equality, should we return a smaller similarity score?
        if (getModes().getNonTransitSet().equals(options.getModes().getNonTransitSet())) {
            s += 1000;
        }
        if (optimize == options.optimize) {
            s += 700;
        }
        if (wheelchairAccessible == options.wheelchairAccessible) {
            s += 500;
        }

        return s;
    }

    public void setFromString(String from) {
        this.from = GenericLocation.fromOldStyleString(from);
    }

    public void setToString(String to) {
        this.to = GenericLocation.fromOldStyleString(to);
    }

    /**
     * Clear the allowed modes.
     */
    public void clearModes() {
        modes.clear();
    }

    /**
     * Add a TraverseMode to the set of allowed modes.
     */
    public void addMode(TraverseMode mode) {
        modes.setMode(mode, true);
    }

    /**
     * Add multiple modes to the set of allowed modes.
     */
    public void addMode(List<TraverseMode> mList) {
        for (TraverseMode m : mList) {
            addMode(m);
        }
    }

    public Date getDateTime() {
        return new Date(dateTime * 1000);
    }

    public void setDateTime(Date dateTime) {
        this.dateTime = dateTime.getTime() / 1000;
    }

    public void setDateTime(String date, String time, TimeZone tz) {
        Date dateObject = DateUtils.toDate(date, time, tz);
        setDateTime(dateObject);
    }

    public int getNumItineraries() { 
        if (getModes().isTransit()) {
            return numItineraries;
        } else {
            // If transit is not to be used, only search for one itinerary.
            return 1;
        }
    }

    public void setNumItineraries(int numItineraries) {
        if (numItineraries > CLAMP_ITINERARIES) {
            numItineraries = CLAMP_ITINERARIES;
        } else if (numItineraries < 1) {
            numItineraries = 1;
        }
        this.numItineraries = numItineraries;
    }

    public String toHtmlString() {
        return toString("<br/>");
    }

    public String toString() {
        return toString(" ");
    }

    public String toString(String sep) {
        return getFrom() + sep + getTo() + sep + getMaxWalkDistance() + sep + getDateTime() + sep
                + isArriveBy() + sep + getOptimize() + sep + modes.getAsStr() + sep
                + getNumItineraries();
    }

    public void removeMode(TraverseMode mode) {
        modes.setMode(mode, false);
    }

    /**
     * Sets intermediatePlaces by parsing GenericLocations from a list of string.
     */
    public void setIntermediatePlacesFromStrings(List<String> intermediates) {
        this.intermediatePlaces = new ArrayList<GenericLocation>(intermediates.size());
        for (String place : intermediates) {
            intermediatePlaces.add(GenericLocation.fromOldStyleString(place));
        }
    }
    
    /** Clears any intermediate places from this request. */
    public void clearIntermediatePlaces() {
        if (this.intermediatePlaces != null) {
            this.intermediatePlaces.clear();
        }
    }
    
    /**
     * Returns true if there are any intermediate places set.
     */
    public boolean hasIntermediatePlaces() {
        return this.intermediatePlaces != null && this.intermediatePlaces.size() > 0;
    }

    /**
     * Adds a GenericLocation to the end of the intermediatePlaces list. Will initialize intermediatePlaces if it is null.
     */
    public void addIntermediatePlace(GenericLocation location) {
        if (this.intermediatePlaces == null) {
            this.intermediatePlaces = new ArrayList<GenericLocation>();
        }
        this.intermediatePlaces.add(location);
    }
    
    /**
     * Returns true if intermediate places are marked ordered, or there is only one of them.
     */
    public boolean intermediatesEffectivelyOrdered() {
        boolean exactlyOneIntermediate = (this.intermediatePlaces != null && this.intermediatePlaces.size() == 1);
        return this.intermediatePlacesOrdered || exactlyOneIntermediate;
    }

    public void setTriangleSafetyFactor(double triangleSafetyFactor) {
        this.triangleSafetyFactor = triangleSafetyFactor;
        bikeWalkingOptions.triangleSafetyFactor = triangleSafetyFactor;
    }

    public void setTriangleSlopeFactor(double triangleSlopeFactor) {
        this.triangleSlopeFactor = triangleSlopeFactor;
        bikeWalkingOptions.triangleSlopeFactor = triangleSlopeFactor;
    }

    public void setTriangleTimeFactor(double triangleTimeFactor) {
        this.triangleTimeFactor = triangleTimeFactor;
        bikeWalkingOptions.triangleTimeFactor = triangleTimeFactor;
    }

    public void setMaxTransfers(int maxTransfers) {
        // if (maxTransfers > CLAMP_TRANSFERS) {
        // maxTransfers = CLAMP_TRANSFERS;
        // }
        this.maxTransfers = maxTransfers;
    }

    public NamedPlace getFromPlace() {
        return this.from.getNamedPlace();
    }

    public NamedPlace getToPlace() {
        return this.to.getNamedPlace();
    }

    /* INSTANCE METHODS */

    @SuppressWarnings("unchecked")
    @Override
    public RoutingRequest clone() {
        try {
            RoutingRequest clone = (RoutingRequest) super.clone();
            clone.bannedRoutes = bannedRoutes.clone();
            clone.bannedTrips = (HashMap<AgencyAndId, BannedStopSet>) bannedTrips.clone();
            clone.bannedStops = bannedStops.clone();
            clone.bannedStopsHard = bannedStopsHard.clone();
            if (this.bikeWalkingOptions != this)
                clone.bikeWalkingOptions = this.bikeWalkingOptions.clone();
            else
                clone.bikeWalkingOptions = clone;
            return clone;
        } catch (CloneNotSupportedException e) {
            /* this will never happen since our super is the cloneable object */
            throw new RuntimeException(e);
        }
    }

    /** @param finalTime in seconds since the epoch */
    public RoutingRequest reversedClone() {
        RoutingRequest ret = this.clone();
        ret.setArriveBy(!ret.isArriveBy());
        ret.reverseOptimizing = !ret.reverseOptimizing; // this is not strictly correct
        ret.useBikeRentalAvailabilityInformation = false;
        return ret;
    }

    public void setRoutingContext(Graph graph) {
        if (rctx == null) {
            // graphService.getGraph(routerId)
            this.rctx = new RoutingContext(this, graph);
            // check after back reference is established, to allow temp edge cleanup on exceptions
            this.rctx.check();
        } else {
            if (rctx.graph == graph) {
                LOG.debug("keeping existing routing context");
                return;
            } else {
                LOG.error("attempted to reset routing context using a different graph");
                return;
            }
        }
    }

    /** For use in tests. Force RoutingContext to specific vertices rather than making temp edges. */
    public void setRoutingContext(Graph graph, Edge fromBackEdge, Vertex from, Vertex to) {
        // normally you would want to tear down the routing context...
        // but this method is mostly used in tests, and teardown interferes with testHalfEdges
        // FIXME here, or in test, and/or in other places like TSP that use this method
        // if (rctx != null)
        // this.rctx.destroy();
        this.rctx = new RoutingContext(this, graph, from, to);
        this.rctx.originBackEdge = fromBackEdge;
    }
    
    public void setRoutingContext(Graph graph, Vertex from, Vertex to) {
        setRoutingContext(graph, null, from, to);
    }

    /** For use in tests. Force RoutingContext to specific vertices rather than making temp edges. */
    public void setRoutingContext(Graph graph, String from, String to) {
        this.setRoutingContext(graph, graph.getVertex(from), graph.getVertex(to));
    }

    /** Used in internals API. Make a RoutingContext with no origin or destination vertices specified. */
    public void setDummyRoutingContext(Graph graph) {
        this.setRoutingContext(graph, "", "");
    }

    public RoutingContext getRoutingContext() {
        return this.rctx;
    }

    /**
     * Equality does not mean that the fields of the two RoutingRequests are identical, but that they will produce the same SPT. This is particularly
     * important when the batch field is set to 'true'. Does not consider the RoutingContext, to allow SPT caching. Intermediate places are also not
     * included because the TSP solver will factor a single intermediate places routing request into several routing requests without intermediates
     * before searching.
     */
    @Override
    public boolean equals(Object o) {
        if (!(o instanceof RoutingRequest))
            return false;
        RoutingRequest other = (RoutingRequest) o;
        if (this.batch != other.batch)
            return false;
        boolean endpointsMatch;
        if (this.batch) {
            if (this.arriveBy) {
                endpointsMatch = to.equals(other.to);
            } else {
                endpointsMatch = from.equals(other.from);
            }
        } else {
            endpointsMatch = ((from == null && other.from == null) || from.equals(other.from))
                    && ((to == null && other.to == null) || to.equals(other.to));
        }
        return endpointsMatch
                && dateTime == other.dateTime
                && isArriveBy() == other.isArriveBy()
                && numItineraries == other.numItineraries // should only apply in non-batch?
                && walkSpeed == other.walkSpeed
                && bikeSpeed == other.bikeSpeed
                && carSpeed == other.carSpeed
                && maxWeight == other.maxWeight
                && worstTime == other.worstTime
                && maxTransfers == other.maxTransfers
                && getModes().equals(other.getModes())
                && wheelchairAccessible == other.wheelchairAccessible
                && optimize.equals(other.optimize)
                && maxWalkDistance == other.maxWalkDistance
                && transferPenalty == other.transferPenalty
                && maxSlope == other.maxSlope
                && walkReluctance == other.walkReluctance
                && waitReluctance == other.waitReluctance
                && walkBoardCost == other.walkBoardCost
                && bikeBoardCost == other.bikeBoardCost
                && bannedRoutes.equals(other.bannedRoutes)
                && bannedTrips.equals(other.bannedTrips)
                && preferredRoutes.equals(other.preferredRoutes)
                && unpreferredRoutes.equals(other.unpreferredRoutes)
                && transferSlack == other.transferSlack
                && boardSlack == other.boardSlack
                && alightSlack == other.alightSlack
                && nonpreferredTransferPenalty == other.nonpreferredTransferPenalty
                && otherThanPreferredRoutesPenalty == other.otherThanPreferredRoutesPenalty
                && useUnpreferredRoutesPenalty == other.useUnpreferredRoutesPenalty
                && triangleSafetyFactor == other.triangleSafetyFactor
                && triangleSlopeFactor == other.triangleSlopeFactor
                && triangleTimeFactor == other.triangleTimeFactor
                && stairsReluctance == other.stairsReluctance
                && elevatorBoardTime == other.elevatorBoardTime
                && elevatorBoardCost == other.elevatorBoardCost
                && elevatorHopTime == other.elevatorHopTime
                && elevatorHopCost == other.elevatorHopCost
                && bikeSwitchTime == other.bikeSwitchTime
                && bikeSwitchCost == other.bikeSwitchCost
                && bikeRentalPickupTime == other.bikeRentalPickupTime
                && bikeRentalPickupCost == other.bikeRentalPickupCost
                && bikeRentalDropoffTime == other.bikeRentalDropoffTime
                && bikeRentalDropoffCost == other.bikeRentalDropoffCost
                && useBikeRentalAvailabilityInformation == other.useBikeRentalAvailabilityInformation
                && extensions.equals(other.extensions)
                && clampInitialWait == other.clampInitialWait
                && reverseOptimizeOnTheFly == other.reverseOptimizeOnTheFly
                && ignoreRealtimeUpdates == other.ignoreRealtimeUpdates
                && disableRemainingWeightHeuristic == other.disableRemainingWeightHeuristic
                && ObjectUtils.nullSafeEquals(startingTransitTripId, other.startingTransitTripId);
    }

    /**
     * Equality and hashCode should not consider the routing context, to allow SPT caching.
     * When adding fields to the hash code, pick a random large prime number that's not yet in use.
     */
    @Override
    public int hashCode() {
        int hashCode = new Double(walkSpeed).hashCode() + new Double(bikeSpeed).hashCode()
                + new Double(carSpeed).hashCode() + new Double(maxWeight).hashCode()
                + (int) (worstTime & 0xffffffff) + getModes().hashCode()
                + (isArriveBy() ? 8966786 : 0) + (wheelchairAccessible ? 731980 : 0)
                + optimize.hashCode() + new Double(maxWalkDistance).hashCode()
                + new Double(transferPenalty).hashCode() + new Double(maxSlope).hashCode()
                + new Double(walkReluctance).hashCode() + new Double(waitReluctance).hashCode()
                + walkBoardCost + bikeBoardCost + bannedRoutes.hashCode()
                + bannedTrips.hashCode() * 1373 + transferSlack * 20996011
                + (int) nonpreferredTransferPenalty + (int) transferPenalty * 163013803
                + new Double(triangleSafetyFactor).hashCode() * 195233277
                + new Double(triangleSlopeFactor).hashCode() * 136372361
                + new Double(triangleTimeFactor).hashCode() * 790052899
                + new Double(stairsReluctance).hashCode() * 315595321
                + new Long(clampInitialWait).hashCode() * 209477
                + new Boolean(reverseOptimizeOnTheFly).hashCode() * 95112799
                + new Boolean(ignoreRealtimeUpdates).hashCode() * 154329
                + new Boolean(disableRemainingWeightHeuristic).hashCode() * 193939;
        if (batch) {
            hashCode *= -1;
            // batch mode, only one of two endpoints matters
            if (arriveBy) {
                hashCode += to.hashCode() * 1327144003;
            } else {
                hashCode += from.hashCode() * 524287;
            }
            hashCode += numItineraries; // why is this only present here?
        } else {
            // non-batch, both endpoints matter
            hashCode += from.hashCode() * 524287;
            hashCode += to.hashCode() * 1327144003;
        }
        return hashCode;
    }

    /** Tear down any routing context (remove temporary edges from edge lists) */
    public void cleanup() {
        if (this.rctx == null)
            LOG.warn("routing context was not set, cannot destroy it.");
        else {
            int nRemoved = this.rctx.destroy();
            LOG.debug("routing context destroyed ({} temporary edges removed)", nRemoved);
        }
    }

    /**
     * @param mode
     * @return The road speed for a specific traverse mode.
     */
    public double getSpeed(TraverseMode mode) {
        switch (mode) {
        case WALK:
            return walkSpeed;
        case BICYCLE:
            return bikeSpeed;
        case CAR:
            return carSpeed;
        case CUSTOM_MOTOR_VEHICLE:
            return carSpeed;
        default:
            break;
        }
        throw new IllegalArgumentException("getSpeed(): Invalid mode " + mode);
    }

    /** @return The highest speed for all possible road-modes. */
    public double getStreetSpeedUpperBound() {
        // Assume carSpeed > bikeSpeed > walkSpeed
        if (modes.getDriving())
            return carSpeed;
        if (modes.getBicycle())
            return bikeSpeed;
        return walkSpeed;
    }

    /**
     * @param mode
     * @return The board cost for a specific traverse mode.
     */
    public int getBoardCost(TraverseMode mode) {
        if (mode == TraverseMode.BICYCLE)
            return bikeBoardCost;
        // I assume you can't bring your car in the bus
        return walkBoardCost;
    }

    /** @return The lower boarding cost for all possible road-modes. */
    public int getBoardCostLowerBound() {
        // Assume walkBoardCost < bikeBoardCost
        if (modes.getWalk())
            return walkBoardCost;
        return bikeBoardCost;
    }
    
    private String getRouteOrAgencyStr(HashSet<String> strings) {
    	StringBuilder builder = new StringBuilder();
        for (String agency : strings) {
            builder.append(agency);
            builder.append(",");
        }
        if (builder.length() > 0) {
            // trim trailing comma
            builder.setLength(builder.length() - 1);
        }
        return builder.toString();
    }

    public String getPreferredRouteStr() {
        return preferredRoutes.asString();
    }
    
    public String getPreferredAgenciesStr() {
    	return getRouteOrAgencyStr(preferredAgencies);
    }

    public String getUnpreferredRouteStr() {
        return unpreferredRoutes.asString();
    }
    
    public String getUnpreferredAgenciesStr() {
    	return getRouteOrAgencyStr(unpreferredAgencies);
    }

    public String getBannedRouteStr() {
        return bannedRoutes.asString();
    }

    public String getBannedStopsStr() {
        return bannedStops.asString();
    }
    
    public String getBannedStopsHardStr() {
        return bannedStopsHard.asString();
    }
    
    public String getBannedAgenciesStr() {
    	return getRouteOrAgencyStr(bannedAgencies);
    }

    public void setMaxWalkDistance(double maxWalkDistance) {
        if (maxWalkDistance > 0) {
            this.maxWalkDistance = maxWalkDistance;
            bikeWalkingOptions.maxWalkDistance = maxWalkDistance;
        }
    }

    public void setWalkReluctance(double walkReluctance) {
        if (walkReluctance > 0) {
            this.walkReluctance = walkReluctance;
            // Do not set bikeWalkingOptions.walkReluctance here, because that needs a higher value.
        }
    }

    public void banTrip(AgencyAndId trip) {
        bannedTrips.put(trip, BannedStopSet.ALL);
    }
    
    /** 
     * tripIsBanned is a misnomer: this checks whether the agency or route are banned.
     * banning of individual trips is actually performed inside the trip search, 
     * in TripTimes.tripAcceptable.
     */
    public boolean tripIsBanned(Trip trip) {
        /* check if agency is banned for this plan */
        if (bannedAgencies != null) {
            if (bannedAgencies.contains(trip.getId().getAgencyId())) {
                return true;
            }
        }

        /* check if route banned for this plan */
        if (bannedRoutes != null) {
            Route route = trip.getRoute();
            if (bannedRoutes.matches(route)) {
                return true;
            }
        }

        return false;
    }

    /** Check if route is preferred according to this request. */
    public long preferencesPenaltyForRoute(Route route) {
    	long preferences_penalty = 0;
    	String agencyID = route.getId().getAgencyId();
<<<<<<< HEAD
    	
        if ((preferredRoutes != null && !preferredRoutes.equals(RouteMatcher.emptyMatcher())) ||
                (preferredAgencies != null && !preferredAgencies.isEmpty())) {
=======
    	if (preferredRoutes != null || (preferredAgencies != null && !preferredAgencies.isEmpty())) {
>>>>>>> 4aec2546
    		boolean isPreferedRoute = preferredRoutes != null && preferredRoutes.matches(route);
    		boolean isPreferedAgency = preferredAgencies != null && preferredAgencies.contains(agencyID); 
    		if (!isPreferedRoute && !isPreferedAgency) {
    			preferences_penalty += otherThanPreferredRoutesPenalty;
    		}
    		else {
    			preferences_penalty = 0;
    		}
    	}
    	boolean isUnpreferedRoute  = unpreferredRoutes   != null && unpreferredRoutes.matches(route);
    	boolean isUnpreferedAgency = unpreferredAgencies != null && unpreferredAgencies.contains(agencyID); 
    	if (isUnpreferedRoute || isUnpreferedAgency) {
    		preferences_penalty += useUnpreferredRoutesPenalty;
    	}
    	return preferences_penalty;
    }

}<|MERGE_RESOLUTION|>--- conflicted
+++ resolved
@@ -1125,13 +1125,9 @@
     public long preferencesPenaltyForRoute(Route route) {
     	long preferences_penalty = 0;
     	String agencyID = route.getId().getAgencyId();
-<<<<<<< HEAD
     	
         if ((preferredRoutes != null && !preferredRoutes.equals(RouteMatcher.emptyMatcher())) ||
                 (preferredAgencies != null && !preferredAgencies.isEmpty())) {
-=======
-    	if (preferredRoutes != null || (preferredAgencies != null && !preferredAgencies.isEmpty())) {
->>>>>>> 4aec2546
     		boolean isPreferedRoute = preferredRoutes != null && preferredRoutes.matches(route);
     		boolean isPreferedAgency = preferredAgencies != null && preferredAgencies.contains(agencyID); 
     		if (!isPreferedRoute && !isPreferedAgency) {
