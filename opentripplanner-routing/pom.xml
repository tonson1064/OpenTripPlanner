<project xmlns="http://maven.apache.org/POM/4.0.0" xmlns:xsi="http://www.w3.org/2001/XMLSchema-instance" xsi:schemaLocation="http://maven.apache.org/POM/4.0.0 http://maven.apache.org/maven-v4_0_0.xsd">
    <modelVersion>4.0.0</modelVersion>
    <artifactId>opentripplanner-routing</artifactId>
    <packaging>jar</packaging>
    <name>opentripplanner-routing</name>

    <parent>
        <groupId>org.opentripplanner</groupId>
        <artifactId>opentripplanner</artifactId>
        <version>0.5-SNAPSHOT</version>
    </parent>

    <dependencies>
        <dependency>
            <groupId>org.hibernate</groupId>
            <artifactId>hibernate-core</artifactId>
            <version>3.3.2.GA</version>
        </dependency>
        <dependency>
            <groupId>javassist</groupId>
            <artifactId>javassist</artifactId>
            <version>3.8.0.GA</version>
        </dependency>
        <dependency>
            <groupId>org.xerial</groupId>
            <artifactId>sqlite-jdbc</artifactId>
            <version>3.6.16</version>
        </dependency>
        <dependency>
            <groupId>org.onebusaway</groupId>
            <artifactId>onebusaway-gtfs</artifactId>
            <version>1.2.4</version>
        </dependency>
        <dependency>
            <groupId>org.springframework</groupId>
            <artifactId>spring-context</artifactId>
        </dependency>
        <dependency>
            <groupId>org.springframework</groupId>
            <artifactId>spring-aop</artifactId>
        </dependency>
        <dependency>
            <groupId>junit</groupId>
            <artifactId>junit</artifactId>
        </dependency>
        <dependency>
            <groupId>org.slf4j</groupId>
            <artifactId>slf4j-log4j12</artifactId>
            <version>1.5.8</version>
            <scope>test</scope>
        </dependency>
        <dependency>
            <groupId>${project.groupId}</groupId>
            <artifactId>opentripplanner-utils</artifactId>
            <version>${project.version}</version>
            <type>jar</type>
            <scope>compile</scope>
        </dependency>
    </dependencies>

    <repositories>
        <repository>
            <id>maven2-repository.dev.java.net</id>
            <name>Java.net repository</name>
            <url>http://download.java.net/maven/2</url>
        </repository>
        <repository>
            <id>osgeo-snapshots</id>
            <name>OSGeo snapshots repository</name>
            <snapshots>
                <enabled>true</enabled>
            </snapshots>
            <url>http://download.osgeo.org/</url>
        </repository>
    </repositories>
<<<<<<< HEAD
=======
    
    <build>
      <resources>
        <resource>
          <directory>src/main/resources</directory>
          <filtering>true</filtering>
        </resource>
      </resources>
        <plugins>
            <plugin>
                <groupId>org.apache.maven.plugins</groupId>
                <artifactId>maven-surefire-plugin</artifactId>
                <version>2.5</version>
                <configuration>
                    <argLine>-Xmx1500m</argLine>
                    <disableXmlReport>true</disableXmlReport>
                </configuration>
            </plugin>
        </plugins>
    </build>

    <!-- If we are running in hudson -->
    <profiles>
        <profile>
            <id>hudson</id>
            <activation>
                <property>
                    <name>BUILD_NUMBER</name>
                </property>
            </activation>
            <build>
                <plugins>
                    <plugin>
                        <groupId>org.apache.maven.plugins</groupId>
                        <artifactId>maven-surefire-plugin</artifactId>
                        <version>2.5</version>
                        <configuration>
                            <disableXmlReport>false</disableXmlReport>
                            <argLine>-Xmx2000m</argLine>
                        </configuration>
                	</plugin>
                </plugins>
            </build>
        </profile>
    </profiles>
>>>>>>> 82c969b4
</project><|MERGE_RESOLUTION|>--- conflicted
+++ resolved
@@ -73,9 +73,6 @@
             <url>http://download.osgeo.org/</url>
         </repository>
     </repositories>
-<<<<<<< HEAD
-=======
-    
     <build>
       <resources>
         <resource>
@@ -83,42 +80,5 @@
           <filtering>true</filtering>
         </resource>
       </resources>
-        <plugins>
-            <plugin>
-                <groupId>org.apache.maven.plugins</groupId>
-                <artifactId>maven-surefire-plugin</artifactId>
-                <version>2.5</version>
-                <configuration>
-                    <argLine>-Xmx1500m</argLine>
-                    <disableXmlReport>true</disableXmlReport>
-                </configuration>
-            </plugin>
-        </plugins>
     </build>
-
-    <!-- If we are running in hudson -->
-    <profiles>
-        <profile>
-            <id>hudson</id>
-            <activation>
-                <property>
-                    <name>BUILD_NUMBER</name>
-                </property>
-            </activation>
-            <build>
-                <plugins>
-                    <plugin>
-                        <groupId>org.apache.maven.plugins</groupId>
-                        <artifactId>maven-surefire-plugin</artifactId>
-                        <version>2.5</version>
-                        <configuration>
-                            <disableXmlReport>false</disableXmlReport>
-                            <argLine>-Xmx2000m</argLine>
-                        </configuration>
-                	</plugin>
-                </plugins>
-            </build>
-        </profile>
-    </profiles>
->>>>>>> 82c969b4
 </project>