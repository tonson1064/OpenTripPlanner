--- conflicted
+++ resolved
@@ -220,17 +220,10 @@
         double time = length / speed;
         double weight;
         if (options.wheelchairAccessible) {
-<<<<<<< HEAD
-            weight = slopeSpeedEffectiveLength / options.speed;
-        } else if (options.getModes().contains(TraverseMode.BICYCLE)) {
-            time = slopeSpeedEffectiveLength / options.speed;
-            switch (options.optimize) {
-=======
             weight = slopeSpeedEffectiveLength / speed;
         } else if (s0.getNonTransitMode(options).equals(TraverseMode.BICYCLE)) {
             time = slopeSpeedEffectiveLength / speed;
-            switch (options.optimizeFor) {
->>>>>>> c5b837ef
+            switch (options.optimize) {
             case SAFE:
                 weight = bicycleSafetyEffectiveLength / speed;
                 break;
