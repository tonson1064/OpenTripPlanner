/* This program is free software: you can redistribute it and/or
 modify it under the terms of the GNU Lesser General Public License
 as published by the Free Software Foundation, either version 3 of
 the License, or (at your option) any later version.

 This program is distributed in the hope that it will be useful,
 but WITHOUT ANY WARRANTY; without even the implied warranty of
 MERCHANTABILITY or FITNESS FOR A PARTICULAR PURPOSE.  See the
 GNU General Public License for more details.

 You should have received a copy of the GNU General Public License
 along with this program.  If not, see <http://www.gnu.org/licenses/>. */

package org.opentripplanner.routing.core;

import java.io.Serializable;
import java.util.ArrayList;
import java.util.List;
import java.util.Set;

/**
 * A set of traverse modes -- typically, one non-transit mode (walking, biking, car) and zero or
 * more transit modes (bus, tram, etc).  This class allows efficiently adding or removing modes
 * from a set.
 * @author novalis
 *
 */
public class TraverseModeSet implements Cloneable, Serializable {

    private static final long serialVersionUID = -1640048158419762255L;

    private static final int MODE_BICYCLE = 1;

    private static final int MODE_WALK = 2;

    private static final int MODE_CAR = 4;

    private static final int MODE_BUS = 16;

    private static final int MODE_TRAM = 32;

    private static final int MODE_SUBWAY = 64;

    private static final int MODE_RAIL = 128;

    private static final int MODE_FERRY = 256;

    private static final int MODE_CABLE_CAR = 512;

    private static final int MODE_GONDOLA = 1024;

    private static final int MODE_FUNICULAR = 2048;

    private static final int MODE_TRAINISH = MODE_TRAM | MODE_RAIL | MODE_SUBWAY | MODE_FUNICULAR | MODE_GONDOLA;

    private static final int MODE_BUSISH = MODE_CABLE_CAR | MODE_BUS;

    private static final int MODE_TRANSIT = MODE_TRAINISH | MODE_BUSISH | MODE_FERRY;

    private int modes = 0;

    public TraverseModeSet(String modelist) {
        modes = 0;
        for (String modeStr : modelist.split(",")) {
            setMode(TraverseMode.valueOf(modeStr), true);
        }

    }

    public TraverseModeSet(TraverseMode... modes) {
        for (TraverseMode mode : modes) {
            this.modes |= getMaskForMode(mode);
        }
    }

    private final int getMaskForMode(TraverseMode mode) {
        switch (mode) {
        case BICYCLE:
            return MODE_BICYCLE;
        case WALK:
            return MODE_WALK;
        case CAR:
            return MODE_CAR;
        case BUS:
            return MODE_BUS;
        case TRAM:
            return MODE_TRAM;
        case CABLE_CAR:
            return MODE_CABLE_CAR;
        case GONDOLA:
            return MODE_GONDOLA;
        case FERRY:
            return MODE_FERRY;
        case FUNICULAR:
            return MODE_FUNICULAR;
        case SUBWAY:
            return MODE_SUBWAY;
        case RAIL:
            return MODE_RAIL;
        case TRAINISH:
            return MODE_TRAINISH;
        case BUSISH:
            return MODE_BUSISH;
        case TRANSIT:
            return MODE_TRANSIT;
        }
        return 0;
    }

    public TraverseModeSet(List<TraverseMode> modeList) {
        this(modeList.toArray(new TraverseMode[0]));
    }
    
    public int getMask() {
        return modes;
    }

    public void setMode(TraverseMode mode, boolean value) {
        int mask = getMaskForMode(mode);
        if (value) {
            modes |= mask;
        } else {
            modes &= ~mask;
        }
    }

    public boolean getBicycle() {
        return (modes & MODE_BICYCLE) != 0;
    }

    public boolean getWalk() {
        return (modes & MODE_WALK) != 0;
    }

    public boolean getCar() {
        return (modes & MODE_CAR) != 0;
    }

    public boolean getTram() {
        return (modes & MODE_TRAM) != 0;
    }
    
    public boolean getTrainish() {
        return (modes & MODE_TRAINISH) != 0;
    }
    
    public boolean getBusish() {
        return (modes & MODE_BUSISH) != 0;
    }
    
    public boolean getBus() {
        return (modes & MODE_BUS) != 0;
    }
    
    public boolean getGondola() {
        return (modes & MODE_GONDOLA) != 0;
    }
    
    public boolean getFerry() {
        return (modes & MODE_FERRY) != 0;
    }
    
    public boolean getCableCar() {
        return (modes & MODE_CABLE_CAR) != 0;
    }

    public boolean getFunicular() {
        return (modes & MODE_FUNICULAR) != 0;
    }
    
    public boolean getRail() {
        return (modes & MODE_RAIL) != 0;
    }
    
    public boolean getSubway() {
        return (modes & MODE_SUBWAY) != 0;
    }
    
    public void setBicycle(boolean bicycle) {
        if (bicycle) {
            modes |= MODE_BICYCLE;
        } else {
            modes &= ~MODE_BICYCLE;
        }
    }

    public void setWalk(boolean walk) {
        if (walk) {
            modes |= MODE_WALK;
        } else {
            modes &= ~MODE_WALK;
        }
    }

    public void setCar(boolean car) {
        if (car) {
            modes |= MODE_CAR;
        } else {
            modes &= ~MODE_CAR;
        }
    }

    public void setTram(boolean tram) {
        if (tram) {
            modes |= MODE_TRAM;
        } else {
            modes &= ~MODE_TRAM;
        }
    }

    public void setTrainish(boolean trainish) {
        if (trainish) {
            modes |= MODE_TRAINISH;
        } else {
            modes &= ~MODE_TRAINISH;
        }
    }
    
    public void setBus(boolean bus) {
        if (bus) {
            modes |= MODE_BUS;
        } else {
            modes &= ~MODE_BUS;
        }
    }

    public void setBusish(boolean busish) {
        if (busish) {
            modes |= MODE_BUSISH;
        } else {
            modes &= ~MODE_BUSISH;
        }
    }
    
    public void setFerry(boolean ferry) {
        if (ferry) {
            modes |= MODE_FERRY;
        } else {
            modes &= ~MODE_FERRY;
        }
    }


    public void setCableCar(boolean cableCar) {
        if (cableCar) {
            modes |= MODE_CABLE_CAR;
        } else {
            modes &= ~MODE_CABLE_CAR;
        }
    }

    public void setGondola(boolean gondola) {
        if (gondola) {
            modes |= MODE_GONDOLA;
        } else {
            modes &= ~MODE_GONDOLA;
        }
    }

    public void setFunicular(boolean funicular) {
        if (funicular) {
            modes |= MODE_FUNICULAR;
        } else {
            modes &= ~MODE_FUNICULAR;
        }
    }

    public void setSubway(boolean subway) {
        if (subway) {
            modes |= MODE_SUBWAY;
        } else {
            modes &= ~MODE_SUBWAY;
        }
    }
    
    public void setRail(boolean rail) {
        if (rail) {
            modes |= MODE_RAIL;
        } else {
            modes &= ~MODE_RAIL;
        }
    }

    /** Returns true if any the trip may use some transit mode */
    public boolean isTransit() {
        return (modes & (MODE_TRANSIT)) != 0;
    }

    public void setTransit(boolean transit) {
        if (transit) {
            modes |= MODE_TRANSIT;
        } else {
            modes &= ~MODE_TRANSIT;
        }
    }

    /** Returns a TraverseModeSet containing only the non-transit modes set. */
    public TraverseModeSet getNonTransitSet() {
        TraverseModeSet retval = new TraverseModeSet();
        retval.modes = modes;
        retval.setTransit(false);
        return retval;
    }

    /** Returns true if any the trip may use some train-like (train, subway, tram) mode */
    public boolean getTraininsh() {
        return (modes & (MODE_TRAINISH)) != 0;
    }

    public List<TraverseMode> getModes() {
        ArrayList<TraverseMode> modeList = new ArrayList<TraverseMode>();
        for (TraverseMode mode : TraverseMode.values()) {
            if ((modes & getMaskForMode(mode)) != 0) {
                modeList.add(mode);
            }
        }
        return modeList;
    }

    public boolean isValid() {
        return modes != 0;
    }

    public boolean contains(TraverseMode mode) {
        return (modes & getMaskForMode(mode)) != 0;
    }

    public boolean get(int modeMask) {
        return (modes & modeMask) != 0;
    }

    public String toString() {
        StringBuilder out = new StringBuilder();
        for (TraverseMode mode : TraverseMode.values()) {
            if ((modes & getMaskForMode(mode)) != 0) {
                if (out.length() != 0) {
                    out.append(", ");
                }
                out.append(mode);
            }
        }
        return "TraverseMode (" + out + ")";
    }

<<<<<<< HEAD
    public String getAsStr() {
        String retVal = null;
        for (TraverseMode m : getModes()) {
            if (retVal == null)
                retVal = "";
            else
                retVal += ", ";
            retVal += m;
        }
        return retVal;
    }

=======
>>>>>>> c5b837ef
    @Override
    public TraverseModeSet clone() {
        try {
            return (TraverseModeSet) super.clone();
        } catch (CloneNotSupportedException e) {
            /* this will never happen since our super is the cloneable object */
            throw new RuntimeException(e);
        }
    }

    /**
     * @param restrictedModes A set of restricted modes
     * @return false If *at least one* of the non-transit mode is not restricted.
     */
    public boolean isRestricted(Set<TraverseMode> restrictedModes) {
        // For each non-transit mode, test if it's set and not restricted.
        // If so, then the traverse mode set is not restricted.
        if (getWalk() && !restrictedModes.contains(TraverseMode.WALK))
            return false;
        if (getBicycle() && !restrictedModes.contains(TraverseMode.BICYCLE))
            return false;
        if (getCar() && !restrictedModes.contains(TraverseMode.CAR))
            return false;
        return true;
    }

    @Override
    public boolean equals(Object another) {
        if (!(another instanceof TraverseModeSet))
            return false;
        TraverseModeSet otherset = (TraverseModeSet) another;
        return modes == otherset.modes;
    }
    
    public int hashCode() {
        return modes;
    }

    public boolean equals(Object other) {
        if (other instanceof TraverseModeSet) {
            return modes == ((TraverseModeSet)other).modes;
        }
        return false;
    }

}<|MERGE_RESOLUTION|>--- conflicted
+++ resolved
@@ -342,7 +342,6 @@
         return "TraverseMode (" + out + ")";
     }
 
-<<<<<<< HEAD
     public String getAsStr() {
         String retVal = null;
         for (TraverseMode m : getModes()) {
@@ -355,8 +354,6 @@
         return retVal;
     }
 
-=======
->>>>>>> c5b837ef
     @Override
     public TraverseModeSet clone() {
         try {
@@ -383,14 +380,6 @@
         return true;
     }
 
-    @Override
-    public boolean equals(Object another) {
-        if (!(another instanceof TraverseModeSet))
-            return false;
-        TraverseModeSet otherset = (TraverseModeSet) another;
-        return modes == otherset.modes;
-    }
-    
     public int hashCode() {
         return modes;
     }
