/* This program is free software: you can redistribute it and/or
 modify it under the terms of the GNU Lesser General Public License
 as published by the Free Software Foundation, either version 3 of
 the License, or (at your option) any later version.

 This program is distributed in the hope that it will be useful,
 but WITHOUT ANY WARRANTY; without even the implied warranty of
 MERCHANTABILITY or FITNESS FOR A PARTICULAR PURPOSE.  See the
 GNU General Public License for more details.

 You should have received a copy of the GNU General Public License
 along with this program.  If not, see <http://www.gnu.org/licenses/>. */

package org.opentripplanner.routing.core;

import java.io.Serializable;
import java.util.ArrayList;
import java.util.Date;
import java.util.HashMap;
import java.util.HashSet;
import java.util.List;
import java.util.Map;
import java.util.TimeZone;

import org.onebusaway.gtfs.model.AgencyAndId;
import org.opentripplanner.common.MavenVersion;
import org.opentripplanner.common.model.NamedPlace;
import org.opentripplanner.routing.graph.Graph;
import org.opentripplanner.routing.graph.Vertex;
import org.opentripplanner.util.DateUtils;
import org.slf4j.Logger;
import org.slf4j.LoggerFactory;

/**
 * A trip planning request. Some parameters may not be honored by the trip planner for some or all
 * itineraries. For example, maxWalkDistance may be relaxed if the alternative is to not provide a
 * route.
 * 
 * NOTE this is the result of merging what used to be called a REQUEST and a TRAVERSEOPTIONS
 */
public class TraverseOptions implements Cloneable, Serializable {
<<<<<<< HEAD
    
    private static final long serialVersionUID = MavenVersion.VERSION.getUID();
    private static final Logger LOG = LoggerFactory.getLogger(TraverseOptions.class);
    private static final int CLAMP_ITINERARIES = 3;
    private static final int CLAMP_TRANSFERS = 4;
=======
    private static final long serialVersionUID = 1L;

    private static final Logger _log = LoggerFactory.getLogger(TraverseOptions.class);

    /** max speed along streets, in meters per second */
    private double walkSpeed;
    private double bikeSpeed;
    private double carSpeed;

    private TraverseModeSet modes;

    public Calendar calendar;

    private CalendarService calendarService;

    private Map<AgencyAndId, Set<ServiceDate>> serviceDatesByServiceId = new HashMap<AgencyAndId, Set<ServiceDate>>();

    private boolean back = false;

    public boolean wheelchairAccessible = false;

    public OptimizeType optimizeFor = OptimizeType.QUICK;

    /**
     * A maxWalkDistance of Double.MAX_VALUE indicates no limit
     */
    double maxWalkDistance = Double.MAX_VALUE;
>>>>>>> c5b837ef

    
    /* FIELDS UNIQUELY IDENTIFYING AN SPT REQUEST */

    /* TODO no defaults should be set here, they should all be handled in one place (searchresource) */ 
    /** The complete list of incoming query parameters. */
    public final HashMap<String, String> parameters = new HashMap<String, String>();
    /** The router ID -- internal ID to switch between router implementation (or graphs) */
    public String routerId = "";
    /** The start location -- either a Vertex name or latitude, longitude in degrees */
    // TODO change this to Doubles and a Vertex
    public String from;
    /** The start location's user-visible name */
    public String fromName;
    /** The end location (see the from field for format). */
    public String to;
    /** The end location's user-visible name */
    public String toName;
    /** An unordered list of intermediate locations to be visited (see the from field for format). */
    public List<NamedPlace> intermediatePlaces;
    public boolean intermediatePlacesOrdered;
    /** The maximum distance (in meters) the user is willing to walk. Defaults to 1/2 mile. */
    public double maxWalkDistance = Double.MAX_VALUE;
    /** The worst possible time (latest for depart-by and earliest for arrive-by) to accept */
    public long worstTime = Long.MAX_VALUE;
    /** The worst possible weight that we will accept when planning a trip. */
    public double maxWeight = Double.MAX_VALUE;
    /** The set of TraverseModes that a user is willing to use. Defaults to WALK | TRANSIT. */
    public TraverseModeSet modes = new TraverseModeSet("TRANSIT,WALK"); // defaults in constructor
    /** The set of characteristics that the user wants to optimize for -- defaults to QUICK, or optimize for transit time. */
    public OptimizeType optimize = OptimizeType.QUICK;
    /** The epoch date/time that the trip should depart (or arrive, for requests where arriveBy is true) */
    public long dateTime = new Date().getTime() / 1000;
    /** Whether the trip should depart at dateTime (false, the default), or arrive at dateTime. */
    public boolean arriveBy = false;
    /** Whether the trip must be wheelchair accessible. */
    public boolean wheelchair = false;
    /** The maximum number of possible itineraries to return. */
    public int numItineraries = 3;
    /** The maximum slope of streets for wheelchair trips. */
    public double maxSlope = 0.0833333333333; // ADA max wheelchair ramp slope is a good default.
    /** Whether the planner should return intermediate stops lists for transit legs. */
    public boolean showIntermediateStops = false;
    /** max walk/bike speed along streets, in meters per second */
    public double speed; // walkSpeed
    // public double walkSpeed;
    /** max biking speed along streets, in meters per second */
    // public double bikeSpeed;
    
    /**
     * When optimizing for few transfers, we don't actually optimize for fewest transfers, as this
     * can lead to absurd results. Consider a trip in New York from Grand Army Plaza (the one in
     * Brooklyn) to Kalustyan's at noon. The true lowest transfers route is to wait until midnight,
     * when the 4 train runs local the whole way. The actual fastest route is the 2/3 to the 4/5 at
     * Nevins to the 6 at Union Square, which takes half an hour. Even someone optimizing for fewest
     * transfers doesn't want to wait until midnight. Maybe they would be willing to walk to 7th Ave
     * and take the Q to Union Square, then transfer to the 6. If this takes less than
     * optimize_transfer_penalty seconds, then that's what we'll return.
     */
    public int transferPenalty = 0;

    public boolean wheelchairAccessible = false;

    /** How much worse walking is than waiting for an equivalent length of time, as a multiplier */
    public double walkReluctance = 2.0;

    /** Used instead of walk reluctance for stairs */
    public double stairsReluctance = 2.0;

    /**
     * How long does it take to get an elevator, on average (actually, it probably should 
     * be a bit *more* than average, to prevent optimistic trips)? Setting it to 
     * "seems like forever," while accurate, will probably prevent OTP from working correctly.
     */
    // TODO: how long does it /really/ take to get an elevator?
    public int elevatorBoardTime = 90;

    /** What is the cost of boarding an elevator? */
    public int elevatorBoardCost = 90;

    /** How long does it take to advance one floor on an elevator? */
    public int elevatorHopTime = 20;

    /** What is the cost of travelling one floor on an elevator? */
    public int elevatorHopCost = 20;

    // it is assumed that getting off an elevator is completely free

    /**
     * Time to rent a bike
     */
    public int bikeRentalPickupTime = 60;

    /**
     * Cost of renting a bike. The cost is a bit more than actual time
     * to model the associated cost and trouble.
     */
    public int bikeRentalPickupCost = 120;

    /**
     * Time to drop-off a rented bike
     */
    public int bikeRentalDropoffTime = 30;

    /**
     * Cost of dropping-off a rented bike
     */
    public int bikeRentalDropoffCost = 30;

    /**
     * How much worse is waiting for a transit vehicle than being on a transit vehicle, as a
     * multiplier. The default value treats wait and on-vehicle time as the same.
     * 
     * It may be tempting to set this as high as or higher than walkReluctance (as studies 
     * often find this kind of preferences among riders) but the planner will take this literally 
     * and walk down a transit line to avoid waiting at a stop.
     */
    public double waitReluctance = 0.95;

    /** How much less bad is waiting at the beginning of the trip (replaces waitReluctance) */
    public double waitAtBeginningFactor = 0.2;

    /** This prevents unnecessary transfers by adding a cost for boarding a vehicle. */
    protected int walkBoardCost = 60 * 5;
    protected int bikeBoardCost = 60 * 10; // cyclists hate loading their bike a second time

    /** Do not use certain named routes */
    public HashSet<RouteSpec> bannedRoutes = new HashSet<RouteSpec>();
    
    /** Do not use certain trips */
    public HashSet<AgencyAndId> bannedTrips = new HashSet<AgencyAndId>();

    /** Set of preferred routes by user. */
    public HashSet<RouteSpec> preferredRoutes = new HashSet<RouteSpec>();
    
    /**
     *  Penalty added for using every route that is not preferred if user set any route as preferred.
     *  We return number of seconds that we are willing to wait for preferred route.
     */
    public int useAnotherThanPreferredRoutesPenalty = 300;
    
    /** Set of unpreferred routes for given user. */
    public HashSet<RouteSpec> unpreferredRoutes = new HashSet<RouteSpec>();

    /**
     *  Penalty added for using every unpreferred route. 
     *  We return number of seconds that we are willing to wait for preferred route.
     */
    public int useUnpreferredRoutesPenalty = 300;
    
    /**
     * A global minimum transfer time (in seconds) that specifies the minimum amount of time that
     * must pass between exiting one transit vehicle and boarding another. This time is in addition
     * to time it might take to walk between transit stops. This time should also be overridden by
     * specific transfer timing information in transfers.txt
     */
    // initialize to zero so this does not inadvertently affect tests, and let Planner handle defaults
    public int minTransferTime = 0;

    public int maxTransfers = 2;

    /**
     * Extensions to the trip planner will require additional traversal options beyond the default
     * set. We provide an extension point for adding arbitrary parameters with an extension-specific
     * key.
     */
    public Map<Object, Object> extensions = new HashMap<Object, Object>();

    /** Penalty for using a non-preferred transfer */
    public int nonpreferredTransferPenalty = 120; 

    /** 
     * For the bike triangle, how important time is.  
     * triangleTimeFactor+triangleSlopeFactor+triangleSafetyFactor == 1 
     */
    public double triangleTimeFactor;
    /** For the bike triangle, how important slope is */
    public double triangleSlopeFactor;
    /** For the bike triangle, how important safety is */
    public double triangleSafetyFactor;

    /** A sub-traverse options for another mode */
    public TraverseOptions walkingOptions;
    
    /** This is true when a GraphPath is being traversed in reverse for optimization purposes. */
    public boolean reverseOptimizing = false;

    /** when true, do not use goal direction or stop at the target, build a full SPT */
    public boolean batch = false;

    /**
     * The routing context used to actually carry out this search. It is important to build States 
     * from TraverseOptions rather than RoutingContexts, and just keep a reference to the context 
     * in the TraverseOptions, rather than using RoutingContexts for everything because in some 
     * testing and graph building situations we need to build a bunch of initial states with 
     * different times and vertices from a single TraverseOptions, without setting all the transit 
     * context or building temporary vertices (with all the exception-throwing checks that entails).
     * 
     * While they are conceptually separate, TraverseOptions does maintain a reference to its 
     * accompanying RoutingContext (and vice versa) so that both do not need to be 
     * passed/injected separately into tight inner loops within routing algorithms. These references
     * should be set to null when the request scope is torn down -- the routing context becomes
     * irrelevant at that point, since temporary graph elements have been removed and the graph may
     * have been reloaded. 
     */
    public RoutingContext rctx;    
    
    
    /* CONSTRUCTORS */
    
    /** Constructor for options; modes defaults to walk and transit */
    public TraverseOptions() {
        // http://en.wikipedia.org/wiki/Walking
        walkSpeed = 1.33; // 1.33 m/s ~ 3mph, avg. human speed
        bikeSpeed = 5; // 5 m/s, ~11 mph, a random bicycling speed.
        carSpeed = 15; // 15 m/s, ~35 mph, a random driving speed
        setModes(new TraverseModeSet(new TraverseMode[] { TraverseMode.WALK, TraverseMode.TRANSIT }));
        //calendar = Calendar.getInstance();
        walkingOptions = this;
        //setIntermediatePlaces(new ArrayList<String>());
    }

    public TraverseOptions(TraverseModeSet modes) {
        this();
        this.setModes(modes);
    }

    public TraverseOptions(TraverseMode mode) {
    	this();
    	this.setModes(new TraverseModeSet(mode));
    }

    public TraverseOptions(TraverseMode mode, OptimizeType optimize) {
    	this(new TraverseModeSet(mode), optimize);
    }

    public TraverseOptions(TraverseModeSet modeSet, OptimizeType optimize) {
    	this();
        this.optimize = optimize;
    	this.setModes(modeSet);
    }    

    
    /* ACCESSOR METHODS */

    public boolean transitAllowed() {
        return getModes().isTransit();
    }
    
<<<<<<< HEAD
    public long getSecondsSinceEpoch() {
        return dateTime;
    }

    public void setArriveBy(boolean arriveBy) {
        this.arriveBy = arriveBy;
        walkingOptions.arriveBy = arriveBy;
        if (worstTime == Long.MAX_VALUE || worstTime == 0)
            worstTime = arriveBy ? 0 : Long.MAX_VALUE;
=======
    public boolean equals(Object o) {
        if (o instanceof TraverseOptions) {
            TraverseOptions to = (TraverseOptions) o;
            return walkSpeed == to.walkSpeed && bikeSpeed == to.bikeSpeed && carSpeed == to.carSpeed
                    && maxWeight == to.maxWeight && worstTime == to.worstTime
                    && getModes().equals(to.getModes()) && isArriveBy() == to.isArriveBy()
                    && wheelchairAccessible == to.wheelchairAccessible
                    && optimizeFor == to.optimizeFor && maxWalkDistance == to.maxWalkDistance
                    && transferPenalty == to.transferPenalty
                    && maxSlope == to.maxSlope && walkReluctance == to.walkReluctance
                    && waitReluctance == to.waitReluctance
                    && walkBoardCost == to.walkBoardCost && bikeBoardCost == to.bikeBoardCost
                    && bannedRoutes.equals(to.bannedRoutes)
                    && bannedTrips.equals(to.bannedTrips)
                    && minTransferTime == to.minTransferTime
                    && nonpreferredTransferPenalty == to.nonpreferredTransferPenalty
                    && transferPenalty == to.transferPenalty
                    && triangleSafetyFactor == to.triangleSafetyFactor
                    && triangleSlopeFactor == to.triangleSlopeFactor
                    && triangleTimeFactor == to.triangleTimeFactor
                    && stairsReluctance == to.stairsReluctance;
        }
        return false;
    }

    public int hashCode() {
        return new Double(walkSpeed).hashCode() + new Double(bikeSpeed).hashCode()
                + new Double(carSpeed).hashCode() + new Double(maxWeight).hashCode()
                + (int) (worstTime & 0xffffffff) + getModes().hashCode()
                + (isArriveBy() ? 8966786 : 0) + (wheelchairAccessible ? 731980 : 0)
                + optimizeFor.hashCode() + new Double(maxWalkDistance).hashCode()
                + new Double(transferPenalty).hashCode() + new Double(maxSlope).hashCode()
                + new Double(walkReluctance).hashCode() + new Double(waitReluctance).hashCode()
                + walkBoardCost + bikeBoardCost + bannedRoutes.hashCode()
                + bannedTrips.hashCode() * 1373 + minTransferTime * 20996011
                + (int) nonpreferredTransferPenalty + (int) transferPenalty * 163013803
                + new Double(triangleSafetyFactor).hashCode() * 195233277
                + new Double(triangleSlopeFactor).hashCode() * 136372361
                + new Double(triangleTimeFactor).hashCode() * 790052899
                + new Double(stairsReluctance).hashCode() * 315595321;
    }

    public void setArriveBy(boolean back) {
        this.back = back;
        walkingOptions.back = back;
        if (back) {
            this.worstTime = 0;
        } else {
            this.worstTime = Long.MAX_VALUE;
        }
    }

    public boolean isArriveBy() {
        return back;
>>>>>>> c5b837ef
    }

    public TraverseOptions getWalkingOptions() {
        return walkingOptions;
    }

    public void setMode(TraverseMode mode) {
        setModes(new TraverseModeSet(mode));
    }

    public void setModes(TraverseModeSet modes) {
        this.modes = modes;
        assert (modes.isValid());
        if (modes.getBicycle()) {
            walkingOptions = new TraverseOptions();
            walkingOptions.setArriveBy(this.isArriveBy());
            walkingOptions.maxWalkDistance = maxWalkDistance;
<<<<<<< HEAD
            walkingOptions.speed *= 0.3; //assume walking bikes is slow
            walkingOptions.optimize = optimize;
=======
            walkingOptions.walkSpeed *= 0.3; //assume walking bikes is slow
            walkingOptions.optimizeFor = optimizeFor;
>>>>>>> c5b837ef
        } else if (modes.getCar()) {
            walkingOptions = new TraverseOptions();
            walkingOptions.setArriveBy(this.isArriveBy());
            walkingOptions.maxWalkDistance = maxWalkDistance;
        }
    }

    public TraverseModeSet getModes() {
        return modes;
    }

    public void setOptimize(OptimizeType optimize) {
        this.optimize = optimize;
        walkingOptions.optimize = optimize;
    }

    public void setWheelchairAccessible(boolean wheelchairAccessible) {
        this.wheelchairAccessible = wheelchairAccessible;
    }

    /**
     * only allow traversal by the specified mode; don't allow walking bikes. This is used during
     * contraction to reduce the number of possible paths.
     */
    public void freezeTraverseMode() {
        walkingOptions = clone();
        walkingOptions.walkingOptions = new TraverseOptions(new TraverseModeSet());
    }

    /**
     * Add an extension parameter with the specified key. Extensions allow you to add arbitrary
     * traversal options.
     */
    public void putExtension(Object key, Object value) {
        extensions.put(key, value);
    }

    /** Determine if a particular extension parameter is present for the specified key. */
    public boolean containsExtension(Object key) {
        return extensions.containsKey(key);
    }

    /** Get the extension parameter with the specified key. */
    @SuppressWarnings("unchecked")
    public <T> T getExtension(Object key) {
        return (T) extensions.get(key);
    }

    public boolean isReverseOptimizing() {
        return reverseOptimizing;
    }

    /** @return the (soft) maximum walk distance */
    // If transit is not to be used, disable walk limit.
    public double getMaxWalkDistance() {
        if (getModes().isTransit()) {
            return Double.MAX_VALUE;
        } else {
            return maxWalkDistance;
        }
    }

    public void setMaxWalkDistance(double maxWalkDistance) {
        this.maxWalkDistance = maxWalkDistance;
        if (walkingOptions != null) {
            walkingOptions.maxWalkDistance = maxWalkDistance;
        }
    }

    public void setPreferredRoutes(String s) {
        if (s != null && !s.equals(""))
            preferredRoutes = new HashSet<RouteSpec>(RouteSpec.listFromString(s));
    }
    
    public void setUnpreferredRoutes(String s) {
        if (s != null && !s.equals(""))
            unpreferredRoutes = new HashSet<RouteSpec>(RouteSpec.listFromString(s));
    }

    public void setBannedRoutes(String s) {
        if (s != null && !s.equals(""))
            bannedRoutes = new HashSet<RouteSpec>(RouteSpec.listFromString(s));
    }
    
    public final static int MIN_SIMILARITY = 1000;

    public int similarity(TraverseOptions options) {
        int s = 0;

        // TODO Check this: perfect equality between non-transit modes.
        // For partial equality, should we return a smaller similarity score?
        if (getModes().getNonTransitSet().equals(options.getModes().getNonTransitSet())) {
            s += 1000;
        }
        if(optimize == options.optimize) {
            s += 700;
        }
        if(wheelchairAccessible == options.wheelchairAccessible) {
            s += 500;
        }

        return s;
    }

    public HashMap<String, String> getParameters() {
        return parameters;
    }

    public String getRouterId() {
        return routerId;
    }

    /** @param routerId the router ID, used to switch between router instances. */
    public void setRouterId(String routerId) {
        this.routerId = routerId;
    }

    public String getFrom() { return from; }

    // TODO factor out splitting code which appears in 3 places
    public void setFrom(String from) {
        if (from.contains("::")) {
            String[] parts = from.split("::");
            this.fromName = parts[0];
            this.from = parts[1];
        } else {
            this.from = from;
        }
    }

    public String getTo() { return to; }

    public void setTo(String to) {
        if (to.contains("::")) {
            String[] parts = to.split("::");
            this.toName = parts[0];
            this.to = parts[1];
        } else {
            this.to = to;
        }
    }
    
    /** @param walk - the (soft) maximum walk distance to set */
    public void setMaxWalkDistance(Double walk) { this.maxWalkDistance = walk; }

    public void addMode(TraverseMode mode) { 
        modes.setMode(mode, true); 
    }

    public void addMode(List<TraverseMode> mList) {
        for (TraverseMode m : mList) {
            addMode(m);
        }
    }

    public OptimizeType getOptimize() { 
        return optimize; 
    }

    public Date getDateTime() { 
        return new Date(dateTime * 1000); 
    }

    public void setDateTime(Date dateTime) {
        this.dateTime = dateTime.getTime() / 1000;
        LOG.debug("JVM default timezone is {}", TimeZone.getDefault());
        LOG.debug("Request datetime parsed as {}", dateTime);
    }

    public void setDateTime(String date, String time) {
        Date dateObject = DateUtils.toDate(date, time);
        setDateTime(dateObject);
    }

    public boolean isArriveBy() { 
        return arriveBy; 
    }

    public Integer getNumItineraries() { 
        if (getModes().isTransit()) {
            return numItineraries;
        } else {
            // If transit is not to be used, only search for one itinerary.
            return 1;
        }
    }

    public void setNumItineraries(int numItineraries) {
        if (numItineraries > CLAMP_ITINERARIES) {
            numItineraries = CLAMP_ITINERARIES;
        } else if (numItineraries < 1) {
            numItineraries = 1;
        }
        this.numItineraries = numItineraries;
    }

    public String toHtmlString() {
        return toString("<br/>");
    }

    public String toString() {
        return toString(" ");
    }

    public String toString(String sep) {
        return getFrom() + sep + getTo() + sep + getMaxWalkDistance() + sep + getDateTime() + sep
                + isArriveBy() + sep + getOptimize() + sep + modes.getAsStr() + sep
                + getNumItineraries();
    }
    
    public TraverseModeSet getModeSet() { 
        return modes; 
    }

    public void removeMode(TraverseMode mode) { 
        modes.setMode(mode, false); 
    }

    /** Set whether the trip must be wheelchair accessible */
    public void setWheelchair(boolean wheelchair) { this.wheelchair = wheelchair; }

    /** return whether the trip must be wheelchair accessible */
    public boolean getWheelchair() { return wheelchair; }

    public void setIntermediatePlaces(List<String> intermediates) {
        this.intermediatePlaces = new ArrayList<NamedPlace>(intermediates.size());
        for (String place : intermediates) {
            String name = place;
            if (place.contains("::")) {
                String[] parts = place.split("::");
                name = parts[0];
                place = parts[1];
            }
            NamedPlace intermediate = new NamedPlace(name, place);
            intermediatePlaces.add(intermediate);
        }
    }

    /**
     * @return the intermediatePlaces
     */
    public List<NamedPlace> getIntermediatePlaces() {
        return intermediatePlaces;
    }

    /**
     * @return the maximum street slope for wheelchair trips
     */
    public double getMaxSlope() {
        return maxSlope;
    }
    
    /**
     * @param maxSlope the maximum street slope for wheelchair trpis
     */
    public void setMaxSlope(double maxSlope) {
        this.maxSlope = maxSlope;
    }
    
    /** 
     * @param showIntermediateStops
     *          whether the planner should return intermediate stop lists for transit legs 
     */
    public void setShowIntermediateStops(boolean showIntermediateStops) {
        this.showIntermediateStops = showIntermediateStops;
    }

    /** 
     * @return whether the planner should return intermediate stop lists for transit legs 
     */
    public boolean getShowIntermediateStops() {
        return showIntermediateStops;
    }

    public void setMinTransferTime(Integer minTransferTime) {
        this.minTransferTime = minTransferTime;
    }

    public void setBatch(boolean batch) {
        this.batch = batch;
    }
    
    public Integer getMinTransferTime() {
        return minTransferTime;
    }
    
    public void setTransferPenalty(Integer transferPenalty) {
        this.transferPenalty = transferPenalty;
    }

    public Integer getTransferPenalty() {
        return transferPenalty;
    }
    
    public void setSpeed(double speed) {
        this.speed = speed;
    }

    public double getWalkSpeed() {
        return this.speed;
    }

    public void setTriangleSafetyFactor(double triangleSafetyFactor) {
        this.triangleSafetyFactor = triangleSafetyFactor;
        walkingOptions.triangleSafetyFactor = triangleSafetyFactor;
    }

    public void setTriangleSlopeFactor(double triangleSlopeFactor) {
        this.triangleSlopeFactor = triangleSlopeFactor;
        walkingOptions.triangleSlopeFactor = triangleSlopeFactor;
    }

    public void setTriangleTimeFactor(double triangleTimeFactor) {
        this.triangleTimeFactor = triangleTimeFactor;
        walkingOptions.triangleTimeFactor = triangleTimeFactor;
    }

    public double getTriangleSafetyFactor() {
        return triangleSafetyFactor;
    }

    public double getTriangleSlopeFactor() {
        return triangleSlopeFactor;
    }

    public double getTriangleTimeFactor() {
        return triangleTimeFactor;
    }

    public void setMaxTransfers(int maxTransfers) {
        if (maxTransfers > CLAMP_TRANSFERS) {
            maxTransfers = CLAMP_TRANSFERS;
        }
        this.maxTransfers = maxTransfers;
    }

    public Integer getMaxTransfers() {
        return maxTransfers;
    }

    public void setIntermediatePlacesOrdered(boolean intermediatePlacesOrdered) {
        this.intermediatePlacesOrdered = intermediatePlacesOrdered;
    }

    public boolean isIntermediatePlacesOrdered() {
        return intermediatePlacesOrdered;
    }

    public String getFromName() {
        return fromName;
    }

    public String getToName() {
        return toName;
    }

    public NamedPlace getFromPlace() {
        return new NamedPlace(fromName, from);
    }

    public NamedPlace getToPlace() {
        return new NamedPlace(toName, to);
    }
    
    
    /* INSTANCE METHODS */

    @SuppressWarnings("unchecked")
    @Override
    public TraverseOptions clone() {
        try {
            TraverseOptions clone = (TraverseOptions) super.clone();
            clone.bannedRoutes = (HashSet<RouteSpec>) bannedRoutes.clone();
            clone.bannedTrips = (HashSet<AgencyAndId>) bannedTrips.clone();
            if (this.walkingOptions != this)
                clone.walkingOptions = this.walkingOptions.clone();
            else
                clone.walkingOptions = clone;
            return clone;
        } catch (CloneNotSupportedException e) {
            /* this will never happen since our super is the cloneable object */
            throw new RuntimeException(e);
        }
    }
    
    /** @param finalTime in seconds since the epoch */
    public TraverseOptions reversedClone() {
        TraverseOptions ret = this.clone();
        ret.setArriveBy( ! ret.isArriveBy());
        ret.reverseOptimizing = ! ret.reverseOptimizing; // this is not strictly correct
        return ret;
    }

    public void setRoutingContext (Graph graph) {
        if (rctx == null) {
            this.rctx = new RoutingContext(this, graph); // graphService.getGraph(routerId)
            // check after reference established to allow temp edge cleanup on exception
            this.rctx.check();
        } else {
            if (rctx.graph == graph) {
                LOG.debug("keeping existing routing context");
                return;
            } else {
                LOG.error("attempted to reset routing context using a different graph");
                return;
            }
        }
    }
    
    /** For use in tests. Force RoutingContext to specific vertices rather than making temp edges. */
    public void setRoutingContext (Graph graph, Vertex from, Vertex to) {
        // normally you would want to tear down the routing context...
        // but this method is mostly used in tests, and teardown interferes with testHalfEdges
        // FIXME here, or in test, and/or in other places like TSP that use this method
        // if (rctx != null)
        //    this.rctx.destroy();
        this.rctx = new RoutingContext(this, graph, from, to);
    }

    /** For use in tests. Force RoutingContext to specific vertices rather than making temp edges. */
    public void setRoutingContext (Graph graph, String from, String to) {
        this.setRoutingContext(graph, graph.getVertex(from), graph.getVertex(to));
    }

    public RoutingContext getRoutingContext () {
        return this.rctx;
    }

    /** Equality and hashCode should not consider the routing context, to allow SPT caching. */
    @Override
    public boolean equals(Object o) {
        if (o instanceof TraverseOptions) {
            TraverseOptions other = (TraverseOptions) o;
            return from.equals(other.from) && to.equals(other.to) 
                    && speed == other.speed 
                    && getModes().equals(other.getModes()) && isArriveBy() == other.isArriveBy()
                    && wheelchairAccessible == other.wheelchairAccessible
                    && optimize == other.optimize && maxWalkDistance == other.maxWalkDistance
                    && transferPenalty == other.transferPenalty
                    && maxSlope == other.maxSlope && walkReluctance == other.walkReluctance
                    && waitReluctance == other.waitReluctance && boardCost == other.boardCost
                    && bannedRoutes.equals(other.bannedRoutes)
                    && bannedTrips.equals(other.bannedTrips)
                    && minTransferTime == other.minTransferTime
                    && nonpreferredTransferPenalty == other.nonpreferredTransferPenalty
                    && transferPenalty == other.transferPenalty
                    && triangleSafetyFactor == other.triangleSafetyFactor
                    && triangleSlopeFactor == other.triangleSlopeFactor
                    && triangleTimeFactor == other.triangleTimeFactor
                    && stairsReluctance == other.stairsReluctance;
        }
        return false;
    }

    /** Equality and hashCode should not consider the routing context, to allow SPT caching. */
    @Override
    public int hashCode() {
        return from.hashCode() * 524287 + to.hashCode() * 1327144003 
                + new Double(speed).hashCode() + getModes().hashCode()
                + (isArriveBy() ? 8966786 : 0) + (wheelchairAccessible ? 731980 : 0)
                + optimize.hashCode() + new Double(maxWalkDistance).hashCode()
                + new Double(transferPenalty).hashCode() + new Double(maxSlope).hashCode()
                + new Double(walkReluctance).hashCode() + new Double(waitReluctance).hashCode()
                + boardCost + bannedRoutes.hashCode() + bannedTrips.hashCode() * 1373
                + minTransferTime * 20996011 + (int) nonpreferredTransferPenalty
                + (int) transferPenalty * 163013803 
                + new Double(triangleSafetyFactor).hashCode() * 195233277
                + new Double(triangleSlopeFactor).hashCode() * 136372361
                + new Double(triangleTimeFactor).hashCode() * 790052899
                + new Double(stairsReluctance).hashCode() * 315595321;
    }

    /** Tear down any routing context (remove temporary edges from edge lists) */
    public void cleanup() {
        if (this.rctx == null)
            LOG.warn("routing context was not set, cannot destroy it.");
        else {
            int nRemoved = this.rctx.destroy();
            LOG.debug("routing context destroyed ({} temporary edges removed)", nRemoved);
        }        
    }

    /**
     * @param mode
     * @return The road speed for a specific traverse mode.
     */
    public double getSpeed(TraverseMode mode) {
        if (mode == TraverseMode.WALK)
            return walkSpeed;
        if (mode == TraverseMode.BICYCLE)
            return bikeSpeed;
        if (mode == TraverseMode.CAR)
            return carSpeed;
        throw new IllegalArgumentException("getSpeed(): Invalid mode " + mode);
    }

    /**
     * @return The highest speed for all possible road-modes.
     */
    public double getSpeedUpperBound() {
        // Assume carSpeed > bikeSpeed > walkSpeed
        if (modes.getCar())
            return carSpeed;
        if (modes.getBicycle())
            return bikeSpeed;
        return walkSpeed;
    }

    public void setWalkSpeed(double walkSpeed) {
        this.walkSpeed = walkSpeed;
    }

    public void setBikeSpeed(double bikeSpeed) {
        this.bikeSpeed = bikeSpeed;
    }

    public void setCarSpeed(double carSpeed) {
        this.carSpeed = carSpeed;
    }

    /**
     * @param mode
     * @return The board cost for a specific traverse mode.
     */
    public int getBoardCost(TraverseMode mode) {
        if (mode == TraverseMode.BICYCLE)
            return bikeBoardCost;
        // I assume you can't bring your car in the bus
        return walkBoardCost;
    }

    /**
     * @return The lower boarding cost for all possible road-modes.
     */
    public int getBoardCostLowerBound() {
        // Assume walkBoardCost < bikeBoardCost
        if (modes.getWalk())
            return walkBoardCost;
        return bikeBoardCost;
    }

    public void setWalkBoardCost(int walkBoardCost) {
        this.walkBoardCost = walkBoardCost;
    }

    public void setBikeBoardCost(int bikeBoardCost) {
        this.bikeBoardCost = bikeBoardCost;
    }
}<|MERGE_RESOLUTION|>--- conflicted
+++ resolved
@@ -39,41 +39,11 @@
  * NOTE this is the result of merging what used to be called a REQUEST and a TRAVERSEOPTIONS
  */
 public class TraverseOptions implements Cloneable, Serializable {
-<<<<<<< HEAD
     
     private static final long serialVersionUID = MavenVersion.VERSION.getUID();
     private static final Logger LOG = LoggerFactory.getLogger(TraverseOptions.class);
     private static final int CLAMP_ITINERARIES = 3;
     private static final int CLAMP_TRANSFERS = 4;
-=======
-    private static final long serialVersionUID = 1L;
-
-    private static final Logger _log = LoggerFactory.getLogger(TraverseOptions.class);
-
-    /** max speed along streets, in meters per second */
-    private double walkSpeed;
-    private double bikeSpeed;
-    private double carSpeed;
-
-    private TraverseModeSet modes;
-
-    public Calendar calendar;
-
-    private CalendarService calendarService;
-
-    private Map<AgencyAndId, Set<ServiceDate>> serviceDatesByServiceId = new HashMap<AgencyAndId, Set<ServiceDate>>();
-
-    private boolean back = false;
-
-    public boolean wheelchairAccessible = false;
-
-    public OptimizeType optimizeFor = OptimizeType.QUICK;
-
-    /**
-     * A maxWalkDistance of Double.MAX_VALUE indicates no limit
-     */
-    double maxWalkDistance = Double.MAX_VALUE;
->>>>>>> c5b837ef
 
     
     /* FIELDS UNIQUELY IDENTIFYING AN SPT REQUEST */
@@ -118,11 +88,10 @@
     /** Whether the planner should return intermediate stops lists for transit legs. */
     public boolean showIntermediateStops = false;
     /** max walk/bike speed along streets, in meters per second */
-    public double speed; // walkSpeed
-    // public double walkSpeed;
-    /** max biking speed along streets, in meters per second */
-    // public double bikeSpeed;
-    
+    private double walkSpeed;
+    private double bikeSpeed;
+    private double carSpeed;    
+
     /**
      * When optimizing for few transfers, we don't actually optimize for fewest transfers, as this
      * can lead to absurd results. Consider a trip in New York from Grand Army Plaza (the one in
@@ -162,25 +131,19 @@
 
     // it is assumed that getting off an elevator is completely free
 
-    /**
-     * Time to rent a bike
-     */
+    /** Time to rent a bike */
     public int bikeRentalPickupTime = 60;
 
-    /**
+    /** 
      * Cost of renting a bike. The cost is a bit more than actual time
      * to model the associated cost and trouble.
      */
     public int bikeRentalPickupCost = 120;
 
-    /**
-     * Time to drop-off a rented bike
-     */
+    /** Time to drop-off a rented bike */
     public int bikeRentalDropoffTime = 30;
 
-    /**
-     * Cost of dropping-off a rented bike
-     */
+    /** Cost of dropping-off a rented bike */
     public int bikeRentalDropoffCost = 30;
 
     /**
@@ -288,12 +251,10 @@
     public TraverseOptions() {
         // http://en.wikipedia.org/wiki/Walking
         walkSpeed = 1.33; // 1.33 m/s ~ 3mph, avg. human speed
-        bikeSpeed = 5; // 5 m/s, ~11 mph, a random bicycling speed.
-        carSpeed = 15; // 15 m/s, ~35 mph, a random driving speed
+        bikeSpeed = 5; // 5 m/s, ~11 mph, a random bicycling speed
+        carSpeed = 15; // 15 m/s, ~35 mph, a random driving speed        
         setModes(new TraverseModeSet(new TraverseMode[] { TraverseMode.WALK, TraverseMode.TRANSIT }));
-        //calendar = Calendar.getInstance();
         walkingOptions = this;
-        //setIntermediatePlaces(new ArrayList<String>());
     }
 
     public TraverseOptions(TraverseModeSet modes) {
@@ -323,7 +284,6 @@
         return getModes().isTransit();
     }
     
-<<<<<<< HEAD
     public long getSecondsSinceEpoch() {
         return dateTime;
     }
@@ -333,62 +293,6 @@
         walkingOptions.arriveBy = arriveBy;
         if (worstTime == Long.MAX_VALUE || worstTime == 0)
             worstTime = arriveBy ? 0 : Long.MAX_VALUE;
-=======
-    public boolean equals(Object o) {
-        if (o instanceof TraverseOptions) {
-            TraverseOptions to = (TraverseOptions) o;
-            return walkSpeed == to.walkSpeed && bikeSpeed == to.bikeSpeed && carSpeed == to.carSpeed
-                    && maxWeight == to.maxWeight && worstTime == to.worstTime
-                    && getModes().equals(to.getModes()) && isArriveBy() == to.isArriveBy()
-                    && wheelchairAccessible == to.wheelchairAccessible
-                    && optimizeFor == to.optimizeFor && maxWalkDistance == to.maxWalkDistance
-                    && transferPenalty == to.transferPenalty
-                    && maxSlope == to.maxSlope && walkReluctance == to.walkReluctance
-                    && waitReluctance == to.waitReluctance
-                    && walkBoardCost == to.walkBoardCost && bikeBoardCost == to.bikeBoardCost
-                    && bannedRoutes.equals(to.bannedRoutes)
-                    && bannedTrips.equals(to.bannedTrips)
-                    && minTransferTime == to.minTransferTime
-                    && nonpreferredTransferPenalty == to.nonpreferredTransferPenalty
-                    && transferPenalty == to.transferPenalty
-                    && triangleSafetyFactor == to.triangleSafetyFactor
-                    && triangleSlopeFactor == to.triangleSlopeFactor
-                    && triangleTimeFactor == to.triangleTimeFactor
-                    && stairsReluctance == to.stairsReluctance;
-        }
-        return false;
-    }
-
-    public int hashCode() {
-        return new Double(walkSpeed).hashCode() + new Double(bikeSpeed).hashCode()
-                + new Double(carSpeed).hashCode() + new Double(maxWeight).hashCode()
-                + (int) (worstTime & 0xffffffff) + getModes().hashCode()
-                + (isArriveBy() ? 8966786 : 0) + (wheelchairAccessible ? 731980 : 0)
-                + optimizeFor.hashCode() + new Double(maxWalkDistance).hashCode()
-                + new Double(transferPenalty).hashCode() + new Double(maxSlope).hashCode()
-                + new Double(walkReluctance).hashCode() + new Double(waitReluctance).hashCode()
-                + walkBoardCost + bikeBoardCost + bannedRoutes.hashCode()
-                + bannedTrips.hashCode() * 1373 + minTransferTime * 20996011
-                + (int) nonpreferredTransferPenalty + (int) transferPenalty * 163013803
-                + new Double(triangleSafetyFactor).hashCode() * 195233277
-                + new Double(triangleSlopeFactor).hashCode() * 136372361
-                + new Double(triangleTimeFactor).hashCode() * 790052899
-                + new Double(stairsReluctance).hashCode() * 315595321;
-    }
-
-    public void setArriveBy(boolean back) {
-        this.back = back;
-        walkingOptions.back = back;
-        if (back) {
-            this.worstTime = 0;
-        } else {
-            this.worstTime = Long.MAX_VALUE;
-        }
-    }
-
-    public boolean isArriveBy() {
-        return back;
->>>>>>> c5b837ef
     }
 
     public TraverseOptions getWalkingOptions() {
@@ -406,13 +310,8 @@
             walkingOptions = new TraverseOptions();
             walkingOptions.setArriveBy(this.isArriveBy());
             walkingOptions.maxWalkDistance = maxWalkDistance;
-<<<<<<< HEAD
-            walkingOptions.speed *= 0.3; //assume walking bikes is slow
+            walkingOptions.walkSpeed *= 0.3; //assume walking bikes is slow
             walkingOptions.optimize = optimize;
-=======
-            walkingOptions.walkSpeed *= 0.3; //assume walking bikes is slow
-            walkingOptions.optimizeFor = optimizeFor;
->>>>>>> c5b837ef
         } else if (modes.getCar()) {
             walkingOptions = new TraverseOptions();
             walkingOptions.setArriveBy(this.isArriveBy());
@@ -504,7 +403,7 @@
 
         // TODO Check this: perfect equality between non-transit modes.
         // For partial equality, should we return a smaller similarity score?
-        if (getModes().getNonTransitSet().equals(options.getModes().getNonTransitSet())) {
+        if (getModes().getNonTransitSet().equals(options.getModes().getNonTransitSet())) {        
             s += 1000;
         }
         if(optimize == options.optimize) {
@@ -707,14 +606,6 @@
         return transferPenalty;
     }
     
-    public void setSpeed(double speed) {
-        this.speed = speed;
-    }
-
-    public double getWalkSpeed() {
-        return this.speed;
-    }
-
     public void setTriangleSafetyFactor(double triangleSafetyFactor) {
         this.triangleSafetyFactor = triangleSafetyFactor;
         walkingOptions.triangleSafetyFactor = triangleSafetyFactor;
@@ -846,14 +737,17 @@
     public boolean equals(Object o) {
         if (o instanceof TraverseOptions) {
             TraverseOptions other = (TraverseOptions) o;
-            return from.equals(other.from) && to.equals(other.to) 
-                    && speed == other.speed 
+            return from.equals(other.from) && to.equals(other.to)
+                    && walkSpeed == other.walkSpeed && bikeSpeed == other.bikeSpeed 
+                    && carSpeed == other.carSpeed
+                    && maxWeight == other.maxWeight && worstTime == other.worstTime
                     && getModes().equals(other.getModes()) && isArriveBy() == other.isArriveBy()
                     && wheelchairAccessible == other.wheelchairAccessible
                     && optimize == other.optimize && maxWalkDistance == other.maxWalkDistance
                     && transferPenalty == other.transferPenalty
                     && maxSlope == other.maxSlope && walkReluctance == other.walkReluctance
-                    && waitReluctance == other.waitReluctance && boardCost == other.boardCost
+                    && waitReluctance == other.waitReluctance 
+                    && walkBoardCost == other.walkBoardCost && bikeBoardCost == other.bikeBoardCost
                     && bannedRoutes.equals(other.bannedRoutes)
                     && bannedTrips.equals(other.bannedTrips)
                     && minTransferTime == other.minTransferTime
@@ -871,14 +765,16 @@
     @Override
     public int hashCode() {
         return from.hashCode() * 524287 + to.hashCode() * 1327144003 
-                + new Double(speed).hashCode() + getModes().hashCode()
+                + new Double(walkSpeed).hashCode() + new Double(bikeSpeed).hashCode() 
+                + new Double(carSpeed).hashCode() + new Double(maxWeight).hashCode()
+                + (int) (worstTime & 0xffffffff) + getModes().hashCode()
                 + (isArriveBy() ? 8966786 : 0) + (wheelchairAccessible ? 731980 : 0)
                 + optimize.hashCode() + new Double(maxWalkDistance).hashCode()
                 + new Double(transferPenalty).hashCode() + new Double(maxSlope).hashCode()
                 + new Double(walkReluctance).hashCode() + new Double(waitReluctance).hashCode()
-                + boardCost + bannedRoutes.hashCode() + bannedTrips.hashCode() * 1373
-                + minTransferTime * 20996011 + (int) nonpreferredTransferPenalty
-                + (int) transferPenalty * 163013803 
+                + walkBoardCost + bikeBoardCost + bannedRoutes.hashCode()
+                + bannedTrips.hashCode() * 1373 + minTransferTime * 20996011
+                + (int) nonpreferredTransferPenalty + (int) transferPenalty * 163013803
                 + new Double(triangleSafetyFactor).hashCode() * 195233277
                 + new Double(triangleSlopeFactor).hashCode() * 136372361
                 + new Double(triangleTimeFactor).hashCode() * 790052899
@@ -894,7 +790,7 @@
             LOG.debug("routing context destroyed ({} temporary edges removed)", nRemoved);
         }        
     }
-
+    
     /**
      * @param mode
      * @return The road speed for a specific traverse mode.
@@ -909,9 +805,7 @@
         throw new IllegalArgumentException("getSpeed(): Invalid mode " + mode);
     }
 
-    /**
-     * @return The highest speed for all possible road-modes.
-     */
+    /** @return The highest speed for all possible road-modes. */
     public double getSpeedUpperBound() {
         // Assume carSpeed > bikeSpeed > walkSpeed
         if (modes.getCar())
@@ -944,9 +838,7 @@
         return walkBoardCost;
     }
 
-    /**
-     * @return The lower boarding cost for all possible road-modes.
-     */
+    /** @return The lower boarding cost for all possible road-modes. */
     public int getBoardCostLowerBound() {
         // Assume walkBoardCost < bikeBoardCost
         if (modes.getWalk())
@@ -961,4 +853,5 @@
     public void setBikeBoardCost(int bikeBoardCost) {
         this.bikeBoardCost = bikeBoardCost;
     }
+    
 }